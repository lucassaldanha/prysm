--- conflicted
+++ resolved
@@ -92,16 +92,7 @@
 	return BitwiseMerkleize(hash.CustomSHA256Hasher(), slashingChunks, uint64(len(slashingChunks)), uint64(len(slashingChunks)))
 }
 
-<<<<<<< HEAD
-const (
-	maxBytesPerTransaction    = 1073741824
-	maxTransactionsPerPayload = 1048576
-)
-
-// TransactionsRoot computes the HTR for the Transactions property of the ExecutionPayload
-=======
 // TransactionsRoot computes the HTR for the Transactions' property of the ExecutionPayload
->>>>>>> 84335b00
 // The code was largely copy/pasted from the code generated to compute the HTR of the entire
 // ExecutionPayload.
 func TransactionsRoot(txs [][]byte) ([32]byte, error) {
@@ -115,11 +106,7 @@
 		listMarshaling = append(listMarshaling, rt[:])
 	}
 
-<<<<<<< HEAD
-	bytesRoot, err := BitwiseMerkleize(hasher, listMarshaling, uint64(len(listMarshaling)), params.BeaconConfig().MaxTransactionsPerPayload)
-=======
 	bytesRoot, err := BitwiseMerkleize(hasher, listMarshaling, uint64(len(listMarshaling)), fieldparams.MaxTxsPerPayloadLength)
->>>>>>> 84335b00
 	if err != nil {
 		return [32]byte{}, errors.Wrap(err, "could not compute  merkleization")
 	}
@@ -134,22 +121,13 @@
 
 func transactionRoot(tx []byte) ([32]byte, error) {
 	hasher := hash.CustomSHA256Hasher()
-<<<<<<< HEAD
-	chunkedRoots, err := packChunks(tx)
-=======
 	chunkedRoots, err := PackChunks(tx)
->>>>>>> 84335b00
 	if err != nil {
 		return [32]byte{}, err
 	}
 
-<<<<<<< HEAD
-	maxLength := (params.BeaconConfig().MaxBytesPerTransaction + 31) / 32
-	bytesRoot, err := BitwiseMerkleize(hasher, chunkedRoots, uint64(len(chunkedRoots)), maxLength)
-=======
 	maxLength := (fieldparams.MaxBytesPerTxLength + 31) / 32
 	bytesRoot, err := BitwiseMerkleize(hasher, chunkedRoots, uint64(len(chunkedRoots)), uint64(maxLength))
->>>>>>> 84335b00
 	if err != nil {
 		return [32]byte{}, errors.Wrap(err, "could not compute merkleization")
 	}
@@ -162,15 +140,9 @@
 	return MixInLength(bytesRoot, bytesRootBufRoot), nil
 }
 
-<<<<<<< HEAD
-// Pack a given byte array into chunks. It'll pad the last chunk with zero bytes if
-// it does not have length bytes per chunk.
-func packChunks(bytes []byte) ([][]byte, error) {
-=======
 // PackChunks a given byte array into chunks. It'll pad the last chunk with zero bytes if
 // it does not have length bytes per chunk.
 func PackChunks(bytes []byte) ([][]byte, error) {
->>>>>>> 84335b00
 	numItems := len(bytes)
 	var chunks [][]byte
 	for i := 0; i < numItems; i += 32 {
