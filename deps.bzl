load("@prysm//tools/go:def.bzl", "go_repository", "maybe")  # gazelle:keep
load("@bazel_tools//tools/build_defs/repo:http.bzl", "http_archive")  # gazelle:keep
load("@bazel_tools//tools/build_defs/repo:git.bzl", "git_repository")

# Prysm's third party / external dependencies.
#
##################################################################
#
#                    ██████████████████
#                  ██                  ██
#                ██  ██████████████████  ██
#              ██  ██████████████████████  ██
#            ██  ██████████████████████████  ██
#          ██  ██████████████████████████████  ██
#        ██  ██████████████████████████████████  ██
#      ██  ██████████████████████████████████████  ██
#      ██  ██████    ██      ████  ████    ██████  ██
#      ██  ████  ████████  ████  ██  ██  ██  ████  ██
#      ██  ████  ████████  ████  ██  ██  ██  ████  ██
#      ██  ██████  ██████  ████  ██  ██    ██████  ██
#      ██  ████████  ████  ████  ██  ██  ████████  ██
#      ██  ████████  ████  ████  ██  ██  ████████  ██
#      ██  ████    ██████  ██████  ████  ████████  ██
#      ██  ██████████████████████████████████████  ██
#        ██  ██████████████████████████████████  ██
#          ██  ██████████████████████████████  ██
#            ██  ██████████████████████████  ██
#              ██  ██████████████████████  ██
#                ██  ██████████████████  ██
#                  ██                  ██
#                    ██████████████████
#
##################################################################
#           Make sure you have read DEPENDENCIES.md!
##################################################################
def prysm_deps():
    go_repository(
        name = "co_honnef_go_tools",
        importpath = "honnef.co/go/tools",
        sum = "h1:qTakTkI6ni6LFD5sBwwsdSO+AQqbSIxOauHTTQKZ/7o=",
        version = "v0.1.3",
    )
    go_repository(
        name = "com_github_aead_siphash",
        importpath = "github.com/aead/siphash",
        sum = "h1:FwHfE/T45KPKYuuSAKyyvE+oPWcaQ+CUmFW0bPlM+kg=",
        version = "v1.0.1",
    )
    go_repository(
        name = "com_github_afex_hystrix_go",
        importpath = "github.com/afex/hystrix-go",
        sum = "h1:rFw4nCn9iMW+Vajsk51NtYIcwSTkXr+JGrMd36kTDJw=",
        version = "v0.0.0-20180502004556-fa1af6a1f4f5",
    )

    go_repository(
        name = "com_github_ajstarks_svgo",
        importpath = "github.com/ajstarks/svgo",
        sum = "h1:wVe6/Ea46ZMeNkQjjBW6xcqyQA/j5e0D6GytH95g0gQ=",
        version = "v0.0.0-20180226025133-644b8db467af",
    )

    go_repository(
        name = "com_github_alecthomas_template",
        importpath = "github.com/alecthomas/template",
        sum = "h1:JYp7IbQjafoB+tBA3gMyHYHrpOtNuDiK/uB5uXxq5wM=",
        version = "v0.0.0-20190718012654-fb15b899a751",
    )
    go_repository(
        name = "com_github_alecthomas_units",
        importpath = "github.com/alecthomas/units",
        sum = "h1:UQZhZ2O0vMHr2cI+DC1Mbh0TJxzA3RcLoMsFw+aXw7E=",
        version = "v0.0.0-20190924025748-f65c72e2690d",
    )
    go_repository(
        name = "com_github_allegro_bigcache",
        importpath = "github.com/allegro/bigcache",
        sum = "h1:hg1sY1raCwic3Vnsvje6TT7/pnZba83LeFck5NrFKSc=",
        version = "v1.2.1",
    )
    go_repository(
        name = "com_github_andreasbriese_bbloom",
        importpath = "github.com/AndreasBriese/bbloom",
        sum = "h1:cTp8I5+VIoKjsnZuH8vjyaysT/ses3EvZeaV/1UkF2M=",
        version = "v0.0.0-20190825152654-46b345b51c96",
    )

    go_repository(
        name = "com_github_andreyvit_diff",
        importpath = "github.com/andreyvit/diff",
        sum = "h1:bvNMNQO63//z+xNgfBlViaCIJKLlCJ6/fmUseuG0wVQ=",
        version = "v0.0.0-20170406064948-c7f18ee00883",
    )
    go_repository(
        name = "com_github_anmitsu_go_shlex",
        importpath = "github.com/anmitsu/go-shlex",
        sum = "h1:kFOfPq6dUM1hTo4JG6LR5AXSUEsOjtdm0kw0FtQtMJA=",
        version = "v0.0.0-20161002113705-648efa622239",
    )

    go_repository(
        name = "com_github_antihax_optional",
        importpath = "github.com/antihax/optional",
        sum = "h1:xK2lYat7ZLaVVcIuj82J8kIro4V6kDe0AUDFboUCwcg=",
        version = "v1.0.0",
    )

    go_repository(
        name = "com_github_apache_arrow_go_arrow",
        importpath = "github.com/apache/arrow/go/arrow",
        sum = "h1:nxAtV4VajJDhKysp2kdcJZsq8Ss1xSA0vZTkVHHJd0E=",
        version = "v0.0.0-20191024131854-af6fa24be0db",
    )
    go_repository(
        name = "com_github_apache_thrift",
        importpath = "github.com/apache/thrift",
        sum = "h1:5hryIiq9gtn+MiLVn0wP37kb/uTeRZgN08WoCsAhIhI=",
        version = "v0.13.0",
    )

    go_repository(
        name = "com_github_aristanetworks_fsnotify",
        importpath = "github.com/aristanetworks/fsnotify",
        sum = "h1:it2ydpY6k0aXB7qjb4vGhOYOL6YDC/sr8vhqwokFQwQ=",
        version = "v1.4.2",
    )
    go_repository(
        name = "com_github_aristanetworks_glog",
        importpath = "github.com/aristanetworks/glog",
        sum = "h1:Bmjk+DjIi3tTAU0wxGaFbfjGUqlxxSXARq9A96Kgoos=",
        version = "v0.0.0-20191112221043-67e8567f59f3",
    )

    go_repository(
        name = "com_github_aristanetworks_goarista",
        importpath = "github.com/aristanetworks/goarista",
        sum = "h1:cgk6xsRVshE29qzHDCQ+tqmu7ny8GnjPQhAw/RTk/Co=",
        version = "v0.0.0-20200521140103-6c3304613b30",
    )
    go_repository(
        name = "com_github_aristanetworks_splunk_hec_go",
        importpath = "github.com/aristanetworks/splunk-hec-go",
        sum = "h1:O7zlcm4ve7JvqTyEK3vSBh1LngLezraqcxv8Ya6tQFY=",
        version = "v0.3.3",
    )
    go_repository(
        name = "com_github_armon_circbuf",
        importpath = "github.com/armon/circbuf",
        sum = "h1:QEF07wC0T1rKkctt1RINW/+RMTVmiwxETico2l3gxJA=",
        version = "v0.0.0-20150827004946-bbbad097214e",
    )

    go_repository(
        name = "com_github_armon_consul_api",
        importpath = "github.com/armon/consul-api",
        sum = "h1:G1bPvciwNyF7IUmKXNt9Ak3m6u9DE1rF+RmtIkBpVdA=",
        version = "v0.0.0-20180202201655-eb2c6b5be1b6",
    )
    go_repository(
        name = "com_github_armon_go_metrics",
        importpath = "github.com/armon/go-metrics",
        sum = "h1:8GUt8eRujhVEGZFFEjBj46YV4rDjvGrNxb0KMWYkL2I=",
        version = "v0.0.0-20180917152333-f0300d1749da",
    )
    go_repository(
        name = "com_github_armon_go_radix",
        importpath = "github.com/armon/go-radix",
        sum = "h1:BUAU3CGlLvorLI26FmByPp2eC2qla6E1Tw+scpcg/to=",
        version = "v0.0.0-20180808171621-7fddfc383310",
    )
    go_repository(
        name = "com_github_aryann_difflib",
        importpath = "github.com/aryann/difflib",
        sum = "h1:pv34s756C4pEXnjgPfGYgdhg/ZdajGhyOvzx8k+23nw=",
        version = "v0.0.0-20170710044230-e206f873d14a",
    )

    go_repository(
        name = "com_github_aws_aws_lambda_go",
        importpath = "github.com/aws/aws-lambda-go",
        sum = "h1:SuCy7H3NLyp+1Mrfp+m80jcbi9KYWAs9/BXwppwRDzY=",
        version = "v1.13.3",
    )

    go_repository(
        name = "com_github_aws_aws_sdk_go",
        importpath = "github.com/aws/aws-sdk-go",
        sum = "h1:0xphMHGMLBrPMfxR2AmVjZKcMEESEgWF8Kru94BNByk=",
        version = "v1.27.0",
    )
    go_repository(
        name = "com_github_aws_aws_sdk_go_v2",
        importpath = "github.com/aws/aws-sdk-go-v2",
        sum = "h1:BS+UYpbsElC82gB+2E2jiCBg36i8HlubTB/dO/moQ9c=",
        version = "v1.2.0",
    )

    go_repository(
        name = "com_github_aws_aws_sdk_go_v2_config",
        importpath = "github.com/aws/aws-sdk-go-v2/config",
        sum = "h1:ZAoq32boMzcaTW9bcUacBswAmHTbvlvDJICgHFZuECo=",
        version = "v1.1.1",
    )
    go_repository(
        name = "com_github_aws_aws_sdk_go_v2_credentials",
        importpath = "github.com/aws/aws-sdk-go-v2/credentials",
        sum = "h1:NbvWIM1Mx6sNPTxowHgS2ewXCRp+NGTzUYb/96FZJbY=",
        version = "v1.1.1",
    )
    go_repository(
        name = "com_github_aws_aws_sdk_go_v2_feature_ec2_imds",
        importpath = "github.com/aws/aws-sdk-go-v2/feature/ec2/imds",
        sum = "h1:EtEU7WRaWliitZh2nmuxEXrN0Cb8EgPUFGIoTMeqbzI=",
        version = "v1.0.2",
    )
    go_repository(
        name = "com_github_aws_aws_sdk_go_v2_service_internal_presigned_url",
        importpath = "github.com/aws/aws-sdk-go-v2/service/internal/presigned-url",
        sum = "h1:4AH9fFjUlVktQMznF+YN33aWNXaR4VgDXyP28qokJC0=",
        version = "v1.0.2",
    )
    go_repository(
        name = "com_github_aws_aws_sdk_go_v2_service_route53",
        importpath = "github.com/aws/aws-sdk-go-v2/service/route53",
        sum = "h1:cKr6St+CtC3/dl/rEBJvlk7A/IN5D5F02GNkGzfbtVU=",
        version = "v1.1.1",
    )
    go_repository(
        name = "com_github_aws_aws_sdk_go_v2_service_sso",
        importpath = "github.com/aws/aws-sdk-go-v2/service/sso",
        sum = "h1:37QubsarExl5ZuCBlnRP+7l1tNwZPBSTqpTBrPH98RU=",
        version = "v1.1.1",
    )
    go_repository(
        name = "com_github_aws_aws_sdk_go_v2_service_sts",
        importpath = "github.com/aws/aws-sdk-go-v2/service/sts",
        sum = "h1:TJoIfnIFubCX0ACVeJ0w46HEH5MwjwYN4iFhuYIhfIY=",
        version = "v1.1.1",
    )
    go_repository(
        name = "com_github_aws_smithy_go",
        importpath = "github.com/aws/smithy-go",
        sum = "h1:D6CSsM3gdxaGaqXnPgOBCeL6Mophqzu7KJOu7zW78sU=",
        version = "v1.1.0",
    )
    go_repository(
        name = "com_github_azure_azure_pipeline_go",
        importpath = "github.com/Azure/azure-pipeline-go",
        sum = "h1:6oiIS9yaG6XCCzhgAgKFfIWyo4LLCiDhZot6ltoThhY=",
        version = "v0.2.2",
    )
    go_repository(
        name = "com_github_azure_azure_storage_blob_go",
        importpath = "github.com/Azure/azure-storage-blob-go",
        sum = "h1:MuueVOYkufCxJw5YZzF842DY2MBsp+hLuh2apKY0mck=",
        version = "v0.7.0",
    )
    go_repository(
        name = "com_github_azure_go_autorest_autorest",
        importpath = "github.com/Azure/go-autorest/autorest",
        sum = "h1:MRvx8gncNaXJqOoLmhNjUAKh33JJF8LyxPhomEtOsjs=",
        version = "v0.9.0",
    )
    go_repository(
        name = "com_github_azure_go_autorest_autorest_adal",
        importpath = "github.com/Azure/go-autorest/autorest/adal",
        sum = "h1:CxTzQrySOxDnKpLjFJeZAS5Qrv/qFPkgLjx5bOAi//I=",
        version = "v0.8.0",
    )
    go_repository(
        name = "com_github_azure_go_autorest_autorest_date",
        importpath = "github.com/Azure/go-autorest/autorest/date",
        sum = "h1:yW+Zlqf26583pE43KhfnhFcdmSWlm5Ew6bxipnr/tbM=",
        version = "v0.2.0",
    )
    go_repository(
        name = "com_github_azure_go_autorest_autorest_mocks",
        importpath = "github.com/Azure/go-autorest/autorest/mocks",
        sum = "h1:qJumjCaCudz+OcqE9/XtEPfvtOjOmKaui4EOpFI6zZc=",
        version = "v0.3.0",
    )
    go_repository(
        name = "com_github_azure_go_autorest_logger",
        importpath = "github.com/Azure/go-autorest/logger",
        sum = "h1:ruG4BSDXONFRrZZJ2GUXDiUyVpayPmb1GnWeHDdaNKY=",
        version = "v0.1.0",
    )
    go_repository(
        name = "com_github_azure_go_autorest_tracing",
        importpath = "github.com/Azure/go-autorest/tracing",
        sum = "h1:TRn4WjSnkcSy5AEG3pnbtFSwNtwzjr4VYyQflFE619k=",
        version = "v0.5.0",
    )
    go_repository(
        name = "com_github_bazelbuild_rules_go",
        importpath = "github.com/bazelbuild/rules_go",
        sum = "h1:Wxu7JjqnF78cKZbsBsARLSXx/jlGaSLCnUV3mTlyHvM=",
        version = "v0.23.2",
    )
    go_repository(
        name = "com_github_benbjohnson_clock",
        importpath = "github.com/benbjohnson/clock",
        sum = "h1:Q92kusRqC1XV2MjkWETPvjJVqKetz1OzxZB7mHJLju8=",
        version = "v1.1.0",
    )

    go_repository(
        name = "com_github_beorn7_perks",
        importpath = "github.com/beorn7/perks",
        sum = "h1:VlbKKnNfV8bJzeqoa4cOKqO6bYr3WgKZxO8Z16+hsOM=",
        version = "v1.0.1",
    )
    go_repository(
        name = "com_github_bgentry_go_netrc",
        importpath = "github.com/bgentry/go-netrc",
        sum = "h1:xDfNPAt8lFiC1UJrqV3uuy861HCTo708pDMbjHHdCas=",
        version = "v0.0.0-20140422174119-9fd32a8b3d3d",
    )

    go_repository(
        name = "com_github_bgentry_speakeasy",
        importpath = "github.com/bgentry/speakeasy",
        sum = "h1:ByYyxL9InA1OWqxJqqp2A5pYHUrCiAL6K3J+LKSsQkY=",
        version = "v0.1.0",
    )

    go_repository(
        name = "com_github_bketelsen_crypt",
        importpath = "github.com/bketelsen/crypt",
        sum = "h1:+0HFd5KSZ/mm3JmhmrDukiId5iR6w4+BdFtfSy4yWIc=",
        version = "v0.0.3-0.20200106085610-5cbc8cc4026c",
    )
    go_repository(
        name = "com_github_bmizerany_pat",
        importpath = "github.com/bmizerany/pat",
        sum = "h1:y4B3+GPxKlrigF1ha5FFErxK+sr6sWxQovRMzwMhejo=",
        version = "v0.0.0-20170815010413-6226ea591a40",
    )
    go_repository(
        name = "com_github_boltdb_bolt",
        importpath = "github.com/boltdb/bolt",
        sum = "h1:JQmyP4ZBrce+ZQu0dY660FMfatumYDLun9hBCUVIkF4=",
        version = "v1.3.1",
    )
    go_repository(
        name = "com_github_bradfitz_go_smtpd",
        importpath = "github.com/bradfitz/go-smtpd",
        sum = "h1:ckJgFhFWywOx+YLEMIJsTb+NV6NexWICk5+AMSuz3ss=",
        version = "v0.0.0-20170404230938-deb6d6237625",
    )

    go_repository(
        name = "com_github_bradfitz_gomemcache",
        importpath = "github.com/bradfitz/gomemcache",
        sum = "h1:7IjN4QP3c38xhg6wz8R3YjoU+6S9e7xBc0DAVLLIpHE=",
        version = "v0.0.0-20170208213004-1952afaa557d",
    )

    go_repository(
        name = "com_github_btcsuite_btcd",
        importpath = "github.com/btcsuite/btcd",
        sum = "h1:LTDpDKUM5EeOFBPM8IXpinEcmZ6FWfNZbE3lfrfdnWo=",
        version = "v0.22.0-beta",
    )
    go_repository(
        name = "com_github_btcsuite_btclog",
        importpath = "github.com/btcsuite/btclog",
        sum = "h1:bAs4lUbRJpnnkd9VhRV3jjAVU7DJVjMaK+IsvSeZvFo=",
        version = "v0.0.0-20170628155309-84c8d2346e9f",
    )
    go_repository(
        name = "com_github_btcsuite_btcutil",
        importpath = "github.com/btcsuite/btcutil",
        sum = "h1:YtWJF7RHm2pYCvA5t0RPmAaLUhREsKuKd+SLhxFbFeQ=",
        version = "v1.0.3-0.20201208143702-a53e38424cce",
    )
    go_repository(
        name = "com_github_btcsuite_go_socks",
        importpath = "github.com/btcsuite/go-socks",
        sum = "h1:R/opQEbFEy9JGkIguV40SvRY1uliPX8ifOvi6ICsFCw=",
        version = "v0.0.0-20170105172521-4720035b7bfd",
    )
    go_repository(
        name = "com_github_btcsuite_goleveldb",
        importpath = "github.com/btcsuite/goleveldb",
        sum = "h1:Tvd0BfvqX9o823q1j2UZ/epQo09eJh6dTcRp79ilIN4=",
        version = "v1.0.0",
    )
    go_repository(
        name = "com_github_btcsuite_snappy_go",
        importpath = "github.com/btcsuite/snappy-go",
        sum = "h1:ZxaA6lo2EpxGddsA8JwWOcxlzRybb444sgmeJQMJGQE=",
        version = "v1.0.0",
    )

    go_repository(
        name = "com_github_btcsuite_websocket",
        importpath = "github.com/btcsuite/websocket",
        sum = "h1:R8vQdOQdZ9Y3SkEwmHoWBmX1DNXhXZqlTpq6s4tyJGc=",
        version = "v0.0.0-20150119174127-31079b680792",
    )
    go_repository(
        name = "com_github_btcsuite_winsvc",
        importpath = "github.com/btcsuite/winsvc",
        sum = "h1:J9B4L7e3oqhXOcm+2IuNApwzQec85lE+QaikUcCs+dk=",
        version = "v1.0.0",
    )
    go_repository(
        name = "com_github_bufbuild_buf",
        importpath = "github.com/bufbuild/buf",
        sum = "h1:11zJVA0D4uJVGOC9h+oOVHrKKoBgMYIqJJ0d1Xt6oeQ=",
        version = "v0.37.0",
    )
    go_repository(
        name = "com_github_buger_jsonparser",
        importpath = "github.com/buger/jsonparser",
        sum = "h1:D21IyuvjDCshj1/qq+pCNd3VZOAEI9jy6Bi131YlXgI=",
        version = "v0.0.0-20181115193947-bf1c66bbce23",
    )

    go_repository(
        name = "com_github_burntsushi_toml",
        importpath = "github.com/BurntSushi/toml",
        sum = "h1:WXkYYl6Yr3qBf1K79EBnL4mak0OimBfB0XUf9Vl28OQ=",
        version = "v0.3.1",
    )
    go_repository(
        name = "com_github_burntsushi_xgb",
        importpath = "github.com/BurntSushi/xgb",
        sum = "h1:1BDTz0u9nC3//pOCMdNH+CiXJVYJh5UQNCOBG7jbELc=",
        version = "v0.0.0-20160522181843-27f122750802",
    )

    go_repository(
        name = "com_github_c_bata_go_prompt",
        importpath = "github.com/c-bata/go-prompt",
        sum = "h1:uyKRz6Z6DUyj49QVijyM339UJV9yhbr70gESwbNU3e0=",
        version = "v0.2.2",
    )
    go_repository(
        name = "com_github_casbin_casbin_v2",
        importpath = "github.com/casbin/casbin/v2",
        sum = "h1:bTwon/ECRx9dwBy2ewRVr5OiqjeXSGiTUY74sDPQi/g=",
        version = "v2.1.2",
    )
    go_repository(
        name = "com_github_cenkalti_backoff",
        importpath = "github.com/cenkalti/backoff",
        sum = "h1:tNowT99t7UNflLxfYYSlKYsBpXdEet03Pg2g16Swow4=",
        version = "v2.2.1+incompatible",
    )

    go_repository(
        name = "com_github_census_instrumentation_opencensus_proto",
        importpath = "github.com/census-instrumentation/opencensus-proto",
        sum = "h1:glEXhBS5PSLLv4IXzLA5yPRVX4bilULVyxxbrfOtDAk=",
        version = "v0.2.1",
    )
    go_repository(
        name = "com_github_cespare_cp",
        importpath = "github.com/cespare/cp",
        sum = "h1:nCb6ZLdB7NRaqsm91JtQTAme2SKJzXVsdPIPkyJr1MU=",
        version = "v1.1.1",
    )

    go_repository(
        name = "com_github_cespare_xxhash",
        importpath = "github.com/cespare/xxhash",
        sum = "h1:a6HrQnmkObjyL+Gs60czilIUGqrzKutQD6XZog3p+ko=",
        version = "v1.1.0",
    )
    go_repository(
        name = "com_github_cespare_xxhash_v2",
        importpath = "github.com/cespare/xxhash/v2",
        sum = "h1:6MnRN8NT7+YBpUIWxHtefFZOKTAPgGjpQSxqLNn0+qY=",
        version = "v2.1.1",
    )
    go_repository(
        name = "com_github_cheekybits_genny",
        importpath = "github.com/cheekybits/genny",
        sum = "h1:uGGa4nei+j20rOSeDeP5Of12XVm7TGUd4dJA9RDitfE=",
        version = "v1.0.0",
    )

    go_repository(
        name = "com_github_chzyer_logex",
        importpath = "github.com/chzyer/logex",
        sum = "h1:Swpa1K6QvQznwJRcfTfQJmTE72DqScAa40E+fbHEXEE=",
        version = "v1.1.10",
    )
    go_repository(
        name = "com_github_chzyer_readline",
        importpath = "github.com/chzyer/readline",
        sum = "h1:fY5BOSpyZCqRo5OhCuC+XN+r/bBCmeuuJtjz+bCNIf8=",
        version = "v0.0.0-20180603132655-2972be24d48e",
    )
    go_repository(
        name = "com_github_chzyer_test",
        importpath = "github.com/chzyer/test",
        sum = "h1:q763qf9huN11kDQavWsoZXJNW3xEE4JJyHa5Q25/sd8=",
        version = "v0.0.0-20180213035817-a1ea475d72b1",
    )
    go_repository(
        name = "com_github_clbanning_x2j",
        importpath = "github.com/clbanning/x2j",
        sum = "h1:EdRZT3IeKQmfCSrgo8SZ8V3MEnskuJP0wCYNpe+aiXo=",
        version = "v0.0.0-20191024224557-825249438eec",
    )

    go_repository(
        name = "com_github_client9_misspell",
        importpath = "github.com/client9/misspell",
        sum = "h1:ta993UF76GwbvJcIo3Y68y/M3WxlpEHPWIGDkJYwzJI=",
        version = "v0.3.4",
    )

    go_repository(
        name = "com_github_cloudflare_cloudflare_go",
        importpath = "github.com/cloudflare/cloudflare-go",
        sum = "h1:gFqGlGl/5f9UGXAaKapCGUfaTCgRKKnzu2VvzMZlOFA=",
        version = "v0.14.0",
    )
    go_repository(
        name = "com_github_cncf_udpa_go",
        importpath = "github.com/cncf/udpa/go",
        sum = "h1:cqQfy1jclcSy/FwLjemeg3SR1yaINm74aQyupQ0Bl8M=",
        version = "v0.0.0-20201120205902-5459f2c99403",
    )
    go_repository(
        name = "com_github_cncf_xds_go",
        importpath = "github.com/cncf/xds/go",
        sum = "h1:OZmjad4L3H8ncOIR8rnb5MREYqG8ixi5+WbeUsquF0c=",
        version = "v0.0.0-20210312221358-fbca930ec8ed",
    )

    go_repository(
        name = "com_github_cockroachdb_datadriven",
        importpath = "github.com/cockroachdb/datadriven",
        sum = "h1:OaNxuTZr7kxeODyLWsRMC+OD03aFUH+mW6r2d+MWa5Y=",
        version = "v0.0.0-20190809214429-80d97fb3cbaa",
    )
    go_repository(
        name = "com_github_codahale_hdrhistogram",
        importpath = "github.com/codahale/hdrhistogram",
        sum = "h1:qMd81Ts1T2OTKmB4acZcyKaMtRnY5Y44NuXGX2GFJ1w=",
        version = "v0.0.0-20161010025455-3a0bb77429bd",
    )

    go_repository(
        name = "com_github_consensys_bavard",
        importpath = "github.com/consensys/bavard",
        sum = "h1:+R8G1+Ftumd0DaveLgMIjrFPcAS4G8MsVXWXiyZL5BY=",
        version = "v0.1.8-0.20210406032232-f3452dc9b572",
    )
    go_repository(
        name = "com_github_consensys_gnark_crypto",
        importpath = "github.com/consensys/gnark-crypto",
        sum = "h1:C43yEtQ6NIf4ftFXD/V55gnGFgPbMQobd//YlnLjUJ8=",
        version = "v0.4.1-0.20210426202927-39ac3d4b3f1f",
    )

    go_repository(
        name = "com_github_coreos_bbolt",
        importpath = "github.com/coreos/bbolt",
        sum = "h1:wZwiHHUieZCquLkDL0B8UhzreNWsPHooDAG3q34zk0s=",
        version = "v1.3.2",
    )
    go_repository(
        name = "com_github_coreos_etcd",
        importpath = "github.com/coreos/etcd",
        sum = "h1:8F3hqu9fGYLBifCmRCJsicFqDx/D68Rt3q1JMazcgBQ=",
        version = "v3.3.13+incompatible",
    )
    go_repository(
        name = "com_github_coreos_go_etcd",
        importpath = "github.com/coreos/go-etcd",
        sum = "h1:bXhRBIXoTm9BYHS3gE0TtQuyNZyeEMux2sDi4oo5YOo=",
        version = "v2.0.0+incompatible",
    )

    go_repository(
        name = "com_github_coreos_go_semver",
        importpath = "github.com/coreos/go-semver",
        sum = "h1:wkHLiw0WNATZnSG7epLsujiMCgPAc9xhjJ4tgnAxmfM=",
        version = "v0.3.0",
    )
    go_repository(
        name = "com_github_coreos_go_systemd",
        importpath = "github.com/coreos/go-systemd",
        sum = "h1:iW4rZ826su+pqaw19uhpSCzhj44qo35pNgKFGqzDKkU=",
        version = "v0.0.0-20191104093116-d3cd4ed1dbcf",
    )
    go_repository(
        name = "com_github_coreos_pkg",
        importpath = "github.com/coreos/pkg",
        sum = "h1:lBNOc5arjvs8E5mO2tbpBpLoyyu8B6e44T7hJy6potg=",
        version = "v0.0.0-20180928190104-399ea9e2e55f",
    )

    go_repository(
        name = "com_github_cpuguy83_go_md2man",
        importpath = "github.com/cpuguy83/go-md2man",
        sum = "h1:BSKMNlYxDvnunlTymqtgONjNnaRV1sTpcovwwjF22jk=",
        version = "v1.0.10",
    )

    go_repository(
        name = "com_github_cpuguy83_go_md2man_v2",
        importpath = "github.com/cpuguy83/go-md2man/v2",
        sum = "h1:EoUDS0afbrsXAZ9YQ9jdu/mZ2sXgT1/2yyNng4PGlyM=",
        version = "v2.0.0",
    )

    go_repository(
        name = "com_github_creack_pty",
        importpath = "github.com/creack/pty",
        sum = "h1:uDmaGzcdjhF4i/plgjmEsriH11Y0o7RKapEf/LDaM3w=",
        version = "v1.1.9",
    )
    go_repository(
        name = "com_github_cyberdelia_templates",
        importpath = "github.com/cyberdelia/templates",
        sum = "h1:/ovYnF02fwL0kvspmy9AuyKg1JhdTRUgPw4nUxd9oZM=",
        version = "v0.0.0-20141128023046-ca7fffd4298c",
    )

    go_repository(
        name = "com_github_d4l3k_messagediff",
        importpath = "github.com/d4l3k/messagediff",
        sum = "h1:ZcAIMYsUg0EAp9X+tt8/enBE/Q8Yd5kzPynLyKptt9U=",
        version = "v1.2.1",
    )

    go_repository(
        name = "com_github_data_dog_go_sqlmock",
        importpath = "github.com/DATA-DOG/go-sqlmock",
        sum = "h1:CWUqKXe0s8A2z6qCgkP4Kru7wC11YoAnoupUKFDnH08=",
        version = "v1.3.3",
    )
    go_repository(
        name = "com_github_dave_jennifer",
        importpath = "github.com/dave/jennifer",
        sum = "h1:S15ZkFMRoJ36mGAQgWL1tnr0NQJh9rZ8qatseX/VbBc=",
        version = "v1.2.0",
    )
    go_repository(
        name = "com_github_davecgh_go_spew",
        importpath = "github.com/davecgh/go-spew",
        sum = "h1:vj9j/u1bqnvCEfJOwUhtlOARqs3+rkHYY13jYWTU97c=",
        version = "v1.1.1",
    )
    go_repository(
        name = "com_github_davidlazar_go_crypto",
        importpath = "github.com/davidlazar/go-crypto",
        sum = "h1:pFUpOrbxDR6AkioZ1ySsx5yxlDQZ8stG2b88gTPxgJU=",
        version = "v0.0.0-20200604182044-b73af7476f6c",
    )

    go_repository(
        name = "com_github_deckarep_golang_set",
        importpath = "github.com/deckarep/golang-set",
        sum = "h1:SCQV0S6gTtp6itiFrTqI+pfmJ4LN85S1YzhDf9rTHJQ=",
        version = "v1.7.1",
    )

    go_repository(
        name = "com_github_decred_dcrd_lru",
        importpath = "github.com/decred/dcrd/lru",
        sum = "h1:Kbsb1SFDsIlaupWPwsPp+dkxiBY1frcS07PCPgotKz8=",
        version = "v1.0.0",
    )
    go_repository(
        name = "com_github_deepmap_oapi_codegen",
        importpath = "github.com/deepmap/oapi-codegen",
        sum = "h1:SegyeYGcdi0jLLrpbCMoJxnUUn8GBXHsvr4rbzjuhfU=",
        version = "v1.8.2",
    )

    go_repository(
        name = "com_github_dgraph_io_badger",
        importpath = "github.com/dgraph-io/badger",
        sum = "h1:mNw0qs90GVgGGWylh0umH5iag1j6n/PeJtNvL6KY/x8=",
        version = "v1.6.2",
    )

    go_repository(
        name = "com_github_dgraph_io_ristretto",
        importpath = "github.com/dgraph-io/ristretto",
        sum = "h1:cNcG4c2n5xanQzp2hMyxDxPYVQmZ91y4WN6fJFlndLo=",
        version = "v0.0.4-0.20210318174700-74754f61e018",
    )
    go_repository(
        name = "com_github_dgrijalva_jwt_go",
        importpath = "github.com/dgrijalva/jwt-go",
        sum = "h1:7qlOGliEKZXTDg6OTjfoBKDXWrumCAMpl/TFQ4/5kLM=",
        version = "v3.2.0+incompatible",
    )

    go_repository(
        name = "com_github_dgryski_go_bitstream",
        importpath = "github.com/dgryski/go-bitstream",
        sum = "h1:akOQj8IVgoeFfBTzGOEQakCYshWD6RNo1M5pivFXt70=",
        version = "v0.0.0-20180413035011-3522498ce2c8",
    )
    go_repository(
        name = "com_github_dgryski_go_farm",
        importpath = "github.com/dgryski/go-farm",
        sum = "h1:tdlZCpZ/P9DhczCTSixgIKmwPv6+wP5DGjqLYw5SUiA=",
        version = "v0.0.0-20190423205320-6a90982ecee2",
    )
    go_repository(
        name = "com_github_dgryski_go_sip13",
        importpath = "github.com/dgryski/go-sip13",
        sum = "h1:RMLoZVzv4GliuWafOuPuQDKSm1SJph7uCRnnS61JAn4=",
        version = "v0.0.0-20181026042036-e10d5fee7954",
    )
    go_repository(
        name = "com_github_dlclark_regexp2",
        importpath = "github.com/dlclark/regexp2",
        sum = "h1:Izz0+t1Z5nI16/II7vuEo/nHjodOg0p7+OiDpjX5t1E=",
        version = "v1.4.1-0.20201116162257-a2a8dda75c91",
    )

    go_repository(
        name = "com_github_docker_docker",
        importpath = "github.com/docker/docker",
        sum = "h1:sh8rkQZavChcmakYiSlqu2425CHyFXLZZnvm7PDpU8M=",
        version = "v1.4.2-0.20180625184442-8e610b2b55bf",
    )
    go_repository(
        name = "com_github_docker_spdystream",
        importpath = "github.com/docker/spdystream",
        sum = "h1:cenwrSVm+Z7QLSV/BsnenAOcDXdX4cMv4wP0B/5QbPg=",
        version = "v0.0.0-20160310174837-449fdfce4d96",
    )

    go_repository(
        name = "com_github_dop251_goja",
        importpath = "github.com/dop251/goja",
        sum = "h1:iZOop7pqsg+56twTopWgwCGxdB5SI2yDO8Ti7eTRliQ=",
        version = "v0.0.0-20211011172007-d99e4b8cbf48",
    )
    go_repository(
        name = "com_github_dop251_goja_nodejs",
        importpath = "github.com/dop251/goja_nodejs",
        sum = "h1:tYwu/z8Y0NkkzGEh3z21mSWggMg4LwLRFucLS7TjARg=",
        version = "v0.0.0-20210225215109-d91c329300e7",
    )

    go_repository(
        name = "com_github_dustin_go_humanize",
        importpath = "github.com/dustin/go-humanize",
        sum = "h1:VSnTsYCnlFHaM2/igO1h6X3HA71jcobQuxemgkq4zYo=",
        version = "v1.0.0",
    )

    go_repository(
        name = "com_github_eapache_go_resiliency",
        importpath = "github.com/eapache/go-resiliency",
        sum = "h1:v7g92e/KSN71Rq7vSThKaWIq68fL4YHvWyiUKorFR1Q=",
        version = "v1.2.0",
    )
    go_repository(
        name = "com_github_eapache_go_xerial_snappy",
        importpath = "github.com/eapache/go-xerial-snappy",
        sum = "h1:YEetp8/yCZMuEPMUDHG0CW/brkkEp8mzqk2+ODEitlw=",
        version = "v0.0.0-20180814174437-776d5712da21",
    )
    go_repository(
        name = "com_github_eapache_queue",
        importpath = "github.com/eapache/queue",
        sum = "h1:YOEu7KNc61ntiQlcEeUIoDTJ2o8mQznoNvUhiigpIqc=",
        version = "v1.1.0",
    )

    go_repository(
        name = "com_github_eclipse_paho_mqtt_golang",
        importpath = "github.com/eclipse/paho.mqtt.golang",
        sum = "h1:1F8mhG9+aO5/xpdtFkW4SxOJB67ukuDC3t2y2qayIX0=",
        version = "v1.2.0",
    )
    go_repository(
        name = "com_github_edsrzf_mmap_go",
        importpath = "github.com/edsrzf/mmap-go",
        sum = "h1:CEBF7HpRnUCSJgGUb5h1Gm7e3VkmVDrR8lvWVLtrOFw=",
        version = "v1.0.0",
    )

    go_repository(
        name = "com_github_elazarl_goproxy",
        importpath = "github.com/elazarl/goproxy",
        sum = "h1:yUdfgN0XgIJw7foRItutHYUIhlcKzcSf5vDpdhQAKTc=",
        version = "v0.0.0-20180725130230-947c36da3153",
    )

    go_repository(
        name = "com_github_emicklei_dot",
        importpath = "github.com/emicklei/dot",
        sum = "h1:Ase39UD9T9fRBOb5ptgpixrxfx8abVzNWZi2+lr53PI=",
        version = "v0.11.0",
    )
    go_repository(
        name = "com_github_emicklei_go_restful",
        importpath = "github.com/emicklei/go-restful",
        sum = "h1:H2pdYOb3KQ1/YsqVWoWNLQO+fusocsw354rqGTZtAgw=",
        version = "v0.0.0-20170410110728-ff4f55a20633",
    )
    go_repository(
        name = "com_github_envoyproxy_go_control_plane",
        importpath = "github.com/envoyproxy/go-control-plane",
        sum = "h1:dulLQAYQFYtG5MTplgNGHWuV2D+OBD+Z8lmDBmbLg+s=",
        version = "v0.9.9-0.20210512163311-63b5d3c536b0",
    )
    go_repository(
        name = "com_github_envoyproxy_protoc_gen_validate",
        importpath = "github.com/envoyproxy/protoc-gen-validate",
        sum = "h1:EQciDnbrYxy13PgWoY8AqoxGiPrpgBZ1R8UNe3ddc+A=",
        version = "v0.1.0",
    )
    go_repository(
        name = "com_github_ethereum_go_ethereum",
        build_directives = [
            "gazelle:resolve go github.com/karalabe/usb @prysm//third_party/usb:go_default_library",
        ],
        importpath = "github.com/ethereum/go-ethereum",
        patch_args = ["-p1"],
        patches = ["//third_party:com_github_ethereum_go_ethereum_secp256k1.patch"],
<<<<<<< HEAD
        replace = "github.com/MariusVanDerWijden/go-ethereum",
        sum = "h1:Zq7waRROmrrCpR3L12lfEcGcDzASNtDVgm/jXpVuVRM=",
        version = "v1.8.22-0.20211106132821-98240256ee51",
=======
        sum = "h1:DEYFP9zk+Gruf3ae1JOJVhNmxK28ee+sMELPLgYTXpA=",
        version = "v1.10.13",
>>>>>>> afb49aae
    )

    go_repository(
        name = "com_github_evanphx_json_patch",
        importpath = "github.com/evanphx/json-patch",
        sum = "h1:fUDGZCv/7iAN7u0puUVhvKCcsR6vRfwrJatElLBEf0I=",
        version = "v4.2.0+incompatible",
    )

    go_repository(
        name = "com_github_fatih_color",
        importpath = "github.com/fatih/color",
        sum = "h1:8xPHl4/q1VyqGIPif1F+1V3Y3lSmrq01EabUW3CoW5s=",
        version = "v1.9.0",
    )
    go_repository(
        name = "com_github_ferranbt_fastssz",
        importpath = "github.com/ferranbt/fastssz",  # keep
        nofuzz = True,
        replace = "github.com/prysmaticlabs/fastssz",
        sum = "h1:BC9nIbhpQMyFlmLUJsVv8/+UewAVIjJegtvgaP9bV/M=",
        version = "v0.0.0-20211123050228-97d96f38caae",
    )

    go_repository(
        name = "com_github_fjl_memsize",
        importpath = "github.com/fjl/memsize",
        sum = "h1:FtmdgXiUlNeRsoNMFlKLDt+S+6hbjVMEW6RGQ7aUf7c=",
        version = "v0.0.0-20190710130421-bcb5799ab5e5",
    )
    go_repository(
        name = "com_github_flynn_go_shlex",
        importpath = "github.com/flynn/go-shlex",
        sum = "h1:BHsljHzVlRcyQhjrss6TZTdY2VfCqZPbv5k3iBFa2ZQ=",
        version = "v0.0.0-20150515145356-3f9db97f8568",
    )

    go_repository(
        name = "com_github_flynn_noise",
        importpath = "github.com/flynn/noise",
        sum = "h1:DlTHqmzmvcEiKj+4RYo/imoswx/4r6iBlCMfVtrMXpQ=",
        version = "v1.0.0",
    )

    go_repository(
        name = "com_github_fogleman_gg",
        importpath = "github.com/fogleman/gg",
        sum = "h1:WXb3TSNmHp2vHoCroCIB1foO/yQ36swABL8aOVeDpgg=",
        version = "v1.2.1-0.20190220221249-0403632d5b90",
    )

    go_repository(
        name = "com_github_fortytw2_leaktest",
        importpath = "github.com/fortytw2/leaktest",
        sum = "h1:u8491cBMTQ8ft8aeV+adlcytMZylmA5nnwwkRZjI8vw=",
        version = "v1.3.0",
    )
    go_repository(
        name = "com_github_francoispqt_gojay",
        importpath = "github.com/francoispqt/gojay",
        sum = "h1:d2m3sFjloqoIUQU3TsHBgj6qg/BVGlTBeHDUmyJnXKk=",
        version = "v1.2.13",
    )

    go_repository(
        name = "com_github_franela_goblin",
        importpath = "github.com/franela/goblin",
        sum = "h1:gb2Z18BhTPJPpLQWj4T+rfKHYCHxRHCtRxhKKjRidVw=",
        version = "v0.0.0-20200105215937-c9ffbefa60db",
    )
    go_repository(
        name = "com_github_franela_goreq",
        importpath = "github.com/franela/goreq",
        sum = "h1:a9ENSRDFBUPkJ5lCgVZh26+ZbGyoVJG7yb5SSzF5H54=",
        version = "v0.0.0-20171204163338-bcd34c9993f8",
    )

    go_repository(
        name = "com_github_frankban_quicktest",
        importpath = "github.com/frankban/quicktest",
        sum = "h1:2QxQoC1TS09S7fhCPsrvqYdvP1H5M1P1ih5ABm3BTYk=",
        version = "v1.7.2",
    )
    go_repository(
        name = "com_github_fsnotify_fsnotify",
        importpath = "github.com/fsnotify/fsnotify",
        sum = "h1:hsms1Qyu0jgnwNXIxa+/V/PDsU6CfLf6CNO8H7IWoS4=",
        version = "v1.4.9",
    )
    go_repository(
        name = "com_github_garyburd_redigo",
        importpath = "github.com/garyburd/redigo",
        sum = "h1:0VruCpn7yAIIu7pWVClQC8wxCJEcG3nyzpMSHKi1PQc=",
        version = "v1.6.0",
    )
    go_repository(
        name = "com_github_gballet_go_libpcsclite",
        importpath = "github.com/gballet/go-libpcsclite",
        sum = "h1:f6D9Hr8xV8uYKlyuj8XIruxlh9WjVjdh1gIicAS7ays=",
        version = "v0.0.0-20191108122812-4678299bea08",
    )
    go_repository(
        name = "com_github_getkin_kin_openapi",
        importpath = "github.com/getkin/kin-openapi",
        sum = "h1:6awGqF5nG5zkVpMsAih1QH4VgzS8phTxECUWIFo7zko=",
        version = "v0.61.0",
    )

    go_repository(
        name = "com_github_ghodss_yaml",
        importpath = "github.com/ghodss/yaml",
        nofuzz = True,
        sum = "h1:wQHKEahhL6wmXdzwWG11gIVCkOv05bNOh+Rxn0yngAk=",
        version = "v1.0.0",
    )
    go_repository(
        name = "com_github_gliderlabs_ssh",
        importpath = "github.com/gliderlabs/ssh",
        sum = "h1:j3L6gSLQalDETeEg/Jg0mGY0/y/N6zI2xX1978P0Uqw=",
        version = "v0.1.1",
    )

    go_repository(
        name = "com_github_glycerine_go_unsnap_stream",
        importpath = "github.com/glycerine/go-unsnap-stream",
        sum = "h1:r04MMPyLHj/QwZuMJ5+7tJcBr1AQjpiAK/rZWRrQT7o=",
        version = "v0.0.0-20180323001048-9f0cb55181dd",
    )
    go_repository(
        name = "com_github_glycerine_goconvey",
        importpath = "github.com/glycerine/goconvey",
        sum = "h1:gclg6gY70GLy3PbkQ1AERPfmLMMagS60DKF78eWwLn8=",
        version = "v0.0.0-20190410193231-58a59202ab31",
    )
    go_repository(
        name = "com_github_go_check_check",
        importpath = "github.com/go-check/check",
        sum = "h1:0gkP6mzaMqkmpcJYCFOLkIBwI7xFExG03bbkOkCvUPI=",
        version = "v0.0.0-20180628173108-788fd7840127",
    )
    go_repository(
        name = "com_github_go_chi_chi_v5",
        importpath = "github.com/go-chi/chi/v5",
        sum = "h1:DBPx88FjZJH3FsICfDAfIfnb7XxKIYVGG6lOPlhENAg=",
        version = "v5.0.0",
    )

    go_repository(
        name = "com_github_go_errors_errors",
        importpath = "github.com/go-errors/errors",
        sum = "h1:LUHzmkK3GUKUrL/1gfBUxAHzcev3apQlezX/+O7ma6w=",
        version = "v1.0.1",
    )

    go_repository(
        name = "com_github_go_gl_glfw",
        importpath = "github.com/go-gl/glfw",
        sum = "h1:QbL/5oDUmRBzO9/Z7Seo6zf912W/a6Sr4Eu0G/3Jho0=",
        version = "v0.0.0-20190409004039-e6da0acd62b1",
    )
    go_repository(
        name = "com_github_go_gl_glfw_v3_3_glfw",
        importpath = "github.com/go-gl/glfw/v3.3/glfw",
        sum = "h1:WtGNWLvXpe6ZudgnXrq0barxBImvnnJoMEhXAzcbM0I=",
        version = "v0.0.0-20200222043503-6f7a984d4dc4",
    )
    go_repository(
        name = "com_github_go_kit_kit",
        importpath = "github.com/go-kit/kit",
        sum = "h1:dXFJfIHVvUcpSgDOV+Ne6t7jXri8Tfv2uOLHUZ2XNuo=",
        version = "v0.10.0",
    )
    go_repository(
        name = "com_github_go_kit_log",
        importpath = "github.com/go-kit/log",
        sum = "h1:DGJh0Sm43HbOeYDNnVZFl8BvcYVvjD5bqYJvp0REbwQ=",
        version = "v0.1.0",
    )

    go_repository(
        name = "com_github_go_logfmt_logfmt",
        importpath = "github.com/go-logfmt/logfmt",
        sum = "h1:TrB8swr/68K7m9CcGut2g3UOihhbcbiMAYiuTXdEih4=",
        version = "v0.5.0",
    )
    go_repository(
        name = "com_github_go_logr_logr",
        importpath = "github.com/go-logr/logr",
        sum = "h1:fV3MLmabKIZ383XifUjFSwcoGee0v9qgPp8wy5svibE=",
        version = "v0.2.1",
    )
    go_repository(
        name = "com_github_go_ole_go_ole",
        importpath = "github.com/go-ole/go-ole",
        sum = "h1:t4MGB5xEDZvXI+0rMjjsfBsD7yAgp/s9ZDkL1JndXwY=",
        version = "v1.2.5",
    )
    go_repository(
        name = "com_github_go_openapi_jsonpointer",
        importpath = "github.com/go-openapi/jsonpointer",
        sum = "h1:gZr+CIYByUqjcgeLXnQu2gHYQC9o73G2XUeOFYEICuY=",
        version = "v0.19.5",
    )
    go_repository(
        name = "com_github_go_openapi_jsonreference",
        importpath = "github.com/go-openapi/jsonreference",
        sum = "h1:tF+augKRWlWx0J0B7ZyyKSiTyV6E1zZe+7b3qQlcEf8=",
        version = "v0.0.0-20160704190145-13c6e3589ad9",
    )
    go_repository(
        name = "com_github_go_openapi_spec",
        importpath = "github.com/go-openapi/spec",
        sum = "h1:C1JKChikHGpXwT5UQDFaryIpDtyyGL/CR6C2kB7F1oc=",
        version = "v0.0.0-20160808142527-6aced65f8501",
    )
    go_repository(
        name = "com_github_go_openapi_swag",
        importpath = "github.com/go-openapi/swag",
        sum = "h1:lTz6Ys4CmqqCQmZPBlbQENR1/GucA2bzYTE12Pw4tFY=",
        version = "v0.19.5",
    )
    go_repository(
        name = "com_github_go_sourcemap_sourcemap",
        importpath = "github.com/go-sourcemap/sourcemap",
        sum = "h1:W1iEw64niKVGogNgBN3ePyLFfuisuzeidWPMPWmECqU=",
        version = "v2.1.3+incompatible",
    )
    go_repository(
        name = "com_github_go_sql_driver_mysql",
        importpath = "github.com/go-sql-driver/mysql",
        sum = "h1:g24URVg0OFbNUTx9qqY1IRZ9D9z3iPyi5zKhQZpNwpA=",
        version = "v1.4.1",
    )

    go_repository(
        name = "com_github_go_stack_stack",
        importpath = "github.com/go-stack/stack",
        sum = "h1:5SgMzNM5HxrEjV0ww2lTmX6E2Izsfxas4+YHWRs3Lsk=",
        version = "v1.8.0",
    )
    go_repository(
        name = "com_github_go_task_slim_sprig",
        importpath = "github.com/go-task/slim-sprig",
        sum = "h1:p104kn46Q8WdvHunIJ9dAyjPVtrBPhSr3KT2yUst43I=",
        version = "v0.0.0-20210107165309-348f09dbbbc0",
    )

    go_repository(
        name = "com_github_go_yaml_yaml",
        importpath = "github.com/go-yaml/yaml",
        sum = "h1:RYi2hDdss1u4YE7GwixGzWwVo47T8UQwnTLB6vQiq+o=",
        version = "v2.1.0+incompatible",
    )

    go_repository(
        name = "com_github_gofrs_flock",
        importpath = "github.com/gofrs/flock",
        sum = "h1:MSdYClljsF3PbENUUEx85nkWfJSGfzYI9yEBZOJz6CY=",
        version = "v0.8.0",
    )
    go_repository(
        name = "com_github_gofrs_uuid",
        importpath = "github.com/gofrs/uuid",
        sum = "h1:1SD/1F5pU8p29ybwgQSwpQk+mwdRrXCYuPhW6m+TnJw=",
        version = "v4.0.0+incompatible",
    )

    go_repository(
        name = "com_github_gogo_googleapis",
        importpath = "github.com/gogo/googleapis",
        sum = "h1:kFkMAZBNAn4j7K0GiZr8cRYzejq68VbheufiV3YuyFI=",
        version = "v1.1.0",
    )

    go_repository(
        name = "com_github_golang_freetype",
        importpath = "github.com/golang/freetype",
        sum = "h1:DACJavvAHhabrF08vX0COfcOBJRhZ8lUbR+ZWIs0Y5g=",
        version = "v0.0.0-20170609003504-e2365dfdc4a0",
    )
    go_repository(
        name = "com_github_golang_gddo",
        importpath = "github.com/golang/gddo",
        sum = "h1:HoqgYR60VYu5+0BuG6pjeGp7LKEPZnHt+dUClx9PeIs=",
        version = "v0.0.0-20200528160355-8d077c1d8f4c",
    )

    go_repository(
        name = "com_github_golang_geo",
        importpath = "github.com/golang/geo",
        sum = "h1:lJwO/92dFXWeXOZdoGXgptLmNLwynMSHUmU6besqtiw=",
        version = "v0.0.0-20190916061304-5b978397cfec",
    )
    go_repository(
        name = "com_github_golang_glog",
        importpath = "github.com/golang/glog",
        nofuzz = True,
        sum = "h1:VKtxabqXZkF25pY9ekfRL6a582T4P37/31XEstQ5p58=",
        version = "v0.0.0-20160126235308-23def4e6c14b",
    )
    go_repository(
        name = "com_github_golang_groupcache",
        importpath = "github.com/golang/groupcache",
        sum = "h1:1r7pUrabqp18hOBcwBwiTsbnFeTZHV9eER/QT5JVZxY=",
        version = "v0.0.0-20200121045136-8c9f03a8e57e",
    )

    go_repository(
        name = "com_github_golang_jwt_jwt",
        importpath = "github.com/golang-jwt/jwt",
        sum = "h1:IfV12K8xAKAnZqdXVzCZ+TOjboZ2keLg81eXfW3O+oY=",
        version = "v3.2.2+incompatible",
    )
    go_repository(
        name = "com_github_golang_lint",
        importpath = "github.com/golang/lint",
        sum = "h1:2hRPrmiwPrp3fQX967rNJIhQPtiGXdlQWAxKbKw3VHA=",
        version = "v0.0.0-20180702182130-06c8688daad7",
    )

    go_repository(
        name = "com_github_golang_mock",
        importpath = "github.com/golang/mock",
        sum = "h1:ErTB+efbowRARo13NNdxyJji2egdxLGQhRaY+DUumQc=",
        version = "v1.6.0",
    )
    go_repository(
        name = "com_github_golang_protobuf",
        importpath = "github.com/golang/protobuf",
        patch_args = ["-p1"],
        patches = ["@io_bazel_rules_go//third_party:com_github_golang_protobuf-extras.patch"],
        sum = "h1:ROPKBNFfQgOUMifHyP+KYbvpjbdoFNs+aK7DXlji0Tw=",
        version = "v1.5.2",
    )

    go_repository(
        name = "com_github_golang_snappy",
        importpath = "github.com/golang/snappy",
        sum = "h1:yAGX7huGHXlcLOEtBnF4w7FQwA26wojNCwOYAEhLjQM=",
        version = "v0.0.4",
    )

    go_repository(
        name = "com_github_golangci_lint_1",
        importpath = "github.com/golangci/lint-1",
        sum = "h1:utua3L2IbQJmauC5IXdEA547bcoU5dozgQAfc8Onsg4=",
        version = "v0.0.0-20181222135242-d2cdd8c08219",
    )

    go_repository(
        name = "com_github_google_btree",
        importpath = "github.com/google/btree",
        sum = "h1:0udJVsspx3VBr5FwtLhQQtuAsVc79tTq0ocGIPAU6qo=",
        version = "v1.0.0",
    )

    go_repository(
        name = "com_github_google_flatbuffers",
        importpath = "github.com/google/flatbuffers",
        sum = "h1:O7CEyB8Cb3/DmtxODGtLHcEvpr81Jm5qLg/hsHnxA2A=",
        version = "v1.11.0",
    )
    go_repository(
        name = "com_github_google_go_cmp",
        importpath = "github.com/google/go-cmp",
        sum = "h1:Khx7svrCpmxxtHBq5j2mp/xVjsi8hQMfNLvJFAlrGgU=",
        version = "v0.5.5",
    )
    go_repository(
        name = "com_github_google_go_github",
        importpath = "github.com/google/go-github",
        sum = "h1:N0LgJ1j65A7kfXrZnUDaYCs/Sf4rEjNlfyDHW9dolSY=",
        version = "v17.0.0+incompatible",
    )
    go_repository(
        name = "com_github_google_go_querystring",
        importpath = "github.com/google/go-querystring",
        sum = "h1:Xkwi/a1rcvNg1PPYe5vI8GbeBY/jrVuDX5ASuANWTrk=",
        version = "v1.0.0",
    )

    go_repository(
        name = "com_github_google_gofuzz",
        importpath = "github.com/google/gofuzz",
        sum = "h1:xRy4A+RhZaiKjJ1bPfwQ8sedCA+YS2YcCHW6ec7JMi0=",
        version = "v1.2.0",
    )
    go_repository(
        name = "com_github_google_gopacket",
        importpath = "github.com/google/gopacket",
        sum = "h1:ves8RnFZPGiFnTS0uPQStjwru6uO6h+nlr9j6fL7kF8=",
        version = "v1.1.19",
    )
    go_repository(
        name = "com_github_google_martian",
        importpath = "github.com/google/martian",
        sum = "h1:/CP5g8u/VJHijgedC/Legn3BAbAaWPgecwXBIDzw5no=",
        version = "v2.1.0+incompatible",
    )

    go_repository(
        name = "com_github_google_martian_v3",
        importpath = "github.com/google/martian/v3",
        sum = "h1:pMen7vLs8nvgEYhywH3KDWJIJTeEr2ULsVWHWYHQyBs=",
        version = "v3.0.0",
    )
    go_repository(
        name = "com_github_google_pprof",
        importpath = "github.com/google/pprof",
        sum = "h1:Ak8CrdlwwXwAZxzS66vgPt4U8yUZX7JwLvVR58FN5jM=",
        version = "v0.0.0-20200708004538-1a94d8640e99",
    )
    go_repository(
        name = "com_github_google_renameio",
        importpath = "github.com/google/renameio",
        sum = "h1:GOZbcHa3HfsPKPlmyPyN2KEohoMXOhdMbHrvbpl2QaA=",
        version = "v0.1.0",
    )

    go_repository(
        name = "com_github_google_uuid",
        importpath = "github.com/google/uuid",
        sum = "h1:t6JiXgmwXMjEs8VusXIJk2BXHsn+wx8BZdTaoZ5fu7I=",
        version = "v1.3.0",
    )
    go_repository(
        name = "com_github_googleapis_gax_go",
        importpath = "github.com/googleapis/gax-go",
        sum = "h1:j0GKcs05QVmm7yesiZq2+9cxHkNK9YM6zKx4D2qucQU=",
        version = "v2.0.0+incompatible",
    )

    go_repository(
        name = "com_github_googleapis_gax_go_v2",
        importpath = "github.com/googleapis/gax-go/v2",
        sum = "h1:sjZBwGj9Jlw33ImPtvFviGYvseOtDM7hkSKB7+Tv3SM=",
        version = "v2.0.5",
    )
    go_repository(
        name = "com_github_googleapis_gnostic",
        build_directives = [
            "gazelle:resolve go github.com/googleapis/gnostic/extensions //extensions:go_default_library",
        ],
        build_naming_convention = "go_default_library",
        importpath = "github.com/googleapis/gnostic",
        sum = "h1:rVsPeBmXbYv4If/cumu1AzZPwV58q433hvONV1UEZoI=",
        version = "v0.1.0",
    )
    go_repository(
        name = "com_github_gophercloud_gophercloud",
        importpath = "github.com/gophercloud/gophercloud",
        sum = "h1:P/nh25+rzXouhytV2pUHBb65fnds26Ghl8/391+sT5o=",
        version = "v0.1.0",
    )
    go_repository(
        name = "com_github_gopherjs_gopherjs",
        importpath = "github.com/gopherjs/gopherjs",
        sum = "h1:EGx4pi6eqNxGaHF6qqu48+N2wcFQ5qg5FXgOdqsJ5d8=",
        version = "v0.0.0-20181017120253-0766667cb4d1",
    )
    go_repository(
        name = "com_github_gordonklaus_ineffassign",
        importpath = "github.com/gordonklaus/ineffassign",
        sum = "h1:vc7Dmrk4JwS0ZPS6WZvWlwDflgDTA26jItmbSj83nug=",
        version = "v0.0.0-20200309095847-7953dde2c7bf",
    )
    go_repository(
        name = "com_github_gorilla_context",
        importpath = "github.com/gorilla/context",
        sum = "h1:AWwleXJkX/nhcU9bZSnZoi3h/qGYqQAGhq6zZe/aQW8=",
        version = "v1.1.1",
    )
    go_repository(
        name = "com_github_gorilla_mux",
        importpath = "github.com/gorilla/mux",
        sum = "h1:i40aqfkR1h2SlN9hojwV5ZA91wcXFOvkdNIeFDP5koI=",
        version = "v1.8.0",
    )

    go_repository(
        name = "com_github_gorilla_websocket",
        importpath = "github.com/gorilla/websocket",
        sum = "h1:+/TMaTYc4QFitKJxsQ7Yye35DkWvkdLcvGKqM+x0Ufc=",
        version = "v1.4.2",
    )

    go_repository(
        name = "com_github_graph_gophers_graphql_go",
        importpath = "github.com/graph-gophers/graphql-go",
        sum = "h1:sezaKhEfPFg8W0Enm61B9Gs911H8iesGY5R8NDPtd1M=",
        version = "v0.0.0-20201113091052-beb923fada29",
    )
    go_repository(
        name = "com_github_gregjones_httpcache",
        importpath = "github.com/gregjones/httpcache",
        sum = "h1:pdN6V1QBWetyv/0+wjACpqVH+eVULgEjkurDLq3goeM=",
        version = "v0.0.0-20180305231024-9cad4c3443a7",
    )

    go_repository(
        name = "com_github_grpc_ecosystem_go_grpc_middleware",
        importpath = "github.com/grpc-ecosystem/go-grpc-middleware",
        sum = "h1:FlFbCRLd5Jr4iYXZufAvgWN6Ao0JrI5chLINnUXDDr0=",
        version = "v1.2.2",
    )
    go_repository(
        name = "com_github_grpc_ecosystem_go_grpc_prometheus",
        importpath = "github.com/grpc-ecosystem/go-grpc-prometheus",
        sum = "h1:Ovs26xHkKqVztRpIrF/92BcuyuQ/YW4NSIpoGtfXNho=",
        version = "v1.2.0",
    )
    go_repository(
        name = "com_github_grpc_ecosystem_grpc_gateway",
        importpath = "github.com/grpc-ecosystem/grpc-gateway",
        sum = "h1:gmcG1KaJ57LophUzW0Hy8NmPhnMZb4M0+kPpLofRdBo=",
        version = "v1.16.0",
    )
    go_repository(
        name = "com_github_grpc_ecosystem_grpc_gateway_v2",
        importpath = "github.com/grpc-ecosystem/grpc-gateway/v2",
        replace = "github.com/prysmaticlabs/grpc-gateway/v2",
        sum = "h1:xcu59yYL6AWWTl6jtejBfE0y8uF35fArCBeZjRlvJss=",
        version = "v2.3.1-0.20210702154020-550e1cd83ec1",
    )
    go_repository(
        name = "com_github_gxed_hashland_keccakpg",
        importpath = "github.com/gxed/hashland/keccakpg",
        sum = "h1:wrk3uMNaMxbXiHibbPO4S0ymqJMm41WiudyFSs7UnsU=",
        version = "v0.0.1",
    )
    go_repository(
        name = "com_github_gxed_hashland_murmur3",
        importpath = "github.com/gxed/hashland/murmur3",
        sum = "h1:SheiaIt0sda5K+8FLz952/1iWS9zrnKsEJaOJu4ZbSc=",
        version = "v0.0.1",
    )
    go_repository(
        name = "com_github_hashicorp_consul_api",
        importpath = "github.com/hashicorp/consul/api",
        sum = "h1:HXNYlRkkM/t+Y/Yhxtwcy02dlYwIaoxzvxPnS+cqy78=",
        version = "v1.3.0",
    )
    go_repository(
        name = "com_github_hashicorp_consul_sdk",
        importpath = "github.com/hashicorp/consul/sdk",
        sum = "h1:UOxjlb4xVNF93jak1mzzoBatyFju9nrkxpVwIp/QqxQ=",
        version = "v0.3.0",
    )
    go_repository(
        name = "com_github_hashicorp_errwrap",
        importpath = "github.com/hashicorp/errwrap",
        sum = "h1:hLrqtEDnRye3+sgx6z4qVLNuviH3MR5aQ0ykNJa/UYA=",
        version = "v1.0.0",
    )
    go_repository(
        name = "com_github_hashicorp_go_bexpr",
        importpath = "github.com/hashicorp/go-bexpr",
        sum = "h1:9kuI5PFotCboP3dkDYFr/wi0gg0QVbSNz5oFRpxn4uE=",
        version = "v0.1.10",
    )

    go_repository(
        name = "com_github_hashicorp_go_cleanhttp",
        importpath = "github.com/hashicorp/go-cleanhttp",
        sum = "h1:dH3aiDG9Jvb5r5+bYHsikaOUIpcM0xvgMXVoDkXMzJM=",
        version = "v0.5.1",
    )
    go_repository(
        name = "com_github_hashicorp_go_immutable_radix",
        importpath = "github.com/hashicorp/go-immutable-radix",
        sum = "h1:AKDB1HM5PWEA7i4nhcpwOrO2byshxBjXVn/J/3+z5/0=",
        version = "v1.0.0",
    )
    go_repository(
        name = "com_github_hashicorp_go_msgpack",
        importpath = "github.com/hashicorp/go-msgpack",
        sum = "h1:zKjpN5BK/P5lMYrLmBHdBULWbJ0XpYR+7NGzqkZzoD4=",
        version = "v0.5.3",
    )
    go_repository(
        name = "com_github_hashicorp_go_multierror",
        importpath = "github.com/hashicorp/go-multierror",
        sum = "h1:iVjPR7a6H0tWELX5NxNe7bYopibicUzc7uPribsnS6o=",
        version = "v1.0.0",
    )
    go_repository(
        name = "com_github_hashicorp_go_net",
        importpath = "github.com/hashicorp/go.net",
        sum = "h1:sNCoNyDEvN1xa+X0baata4RdcpKwcMS6DH+xwfqPgjw=",
        version = "v0.0.1",
    )
    go_repository(
        name = "com_github_hashicorp_go_rootcerts",
        importpath = "github.com/hashicorp/go-rootcerts",
        sum = "h1:Rqb66Oo1X/eSV1x66xbDccZjhJigjg0+e82kpwzSwCI=",
        version = "v1.0.0",
    )
    go_repository(
        name = "com_github_hashicorp_go_sockaddr",
        importpath = "github.com/hashicorp/go-sockaddr",
        sum = "h1:GeH6tui99pF4NJgfnhp+L6+FfobzVW3Ah46sLo0ICXs=",
        version = "v1.0.0",
    )
    go_repository(
        name = "com_github_hashicorp_go_syslog",
        importpath = "github.com/hashicorp/go-syslog",
        sum = "h1:KaodqZuhUoZereWVIYmpUgZysurB1kBLX2j0MwMrUAE=",
        version = "v1.0.0",
    )

    go_repository(
        name = "com_github_hashicorp_go_uuid",
        importpath = "github.com/hashicorp/go-uuid",
        sum = "h1:cfejS+Tpcp13yd5nYHWDI6qVCny6wyX2Mt5SGur2IGE=",
        version = "v1.0.2",
    )
    go_repository(
        name = "com_github_hashicorp_go_version",
        importpath = "github.com/hashicorp/go-version",
        sum = "h1:3vNe/fWF5CBgRIguda1meWhsZHy3m8gCJ5wx+dIzX/E=",
        version = "v1.2.0",
    )

    go_repository(
        name = "com_github_hashicorp_golang_lru",
        importpath = "github.com/hashicorp/golang-lru",
        sum = "h1:dg1dEPuWpEqDnvIw251EVy4zlP8gWbsGj4BsUKCRpYs=",
        version = "v0.5.5-0.20210104140557-80c98217689d",
    )
    go_repository(
        name = "com_github_hashicorp_hcl",
        importpath = "github.com/hashicorp/hcl",
        sum = "h1:0Anlzjpi4vEasTeNFn2mLJgTSwt0+6sfsiTG8qcWGx4=",
        version = "v1.0.0",
    )
    go_repository(
        name = "com_github_hashicorp_logutils",
        importpath = "github.com/hashicorp/logutils",
        sum = "h1:dLEQVugN8vlakKOUE3ihGLTZJRB4j+M2cdTm/ORI65Y=",
        version = "v1.0.0",
    )
    go_repository(
        name = "com_github_hashicorp_mdns",
        importpath = "github.com/hashicorp/mdns",
        sum = "h1:WhIgCr5a7AaVH6jPUwjtRuuE7/RDufnUvzIr48smyxs=",
        version = "v1.0.0",
    )
    go_repository(
        name = "com_github_hashicorp_memberlist",
        importpath = "github.com/hashicorp/memberlist",
        sum = "h1:EmmoJme1matNzb+hMpDuR/0sbJSUisxyqBGG676r31M=",
        version = "v0.1.3",
    )
    go_repository(
        name = "com_github_hashicorp_serf",
        importpath = "github.com/hashicorp/serf",
        sum = "h1:YZ7UKsJv+hKjqGVUUbtE3HNj79Eln2oQ75tniF6iPt0=",
        version = "v0.8.2",
    )

    go_repository(
        name = "com_github_herumi_bls_eth_go_binary",
        importpath = "github.com/herumi/bls-eth-go-binary",
        sum = "h1:wCMygKUQhmcQAjlk2Gquzq6dLmyMv2kF+llRspoRgrk=",
        version = "v0.0.0-20210917013441-d37c07cfda4e",
    )

    go_repository(
        name = "com_github_holiman_bloomfilter_v2",
        importpath = "github.com/holiman/bloomfilter/v2",
        sum = "h1:73e0e/V0tCydx14a0SCYS/EWCxgwLZ18CZcZKVu0fao=",
        version = "v2.0.3",
    )
    go_repository(
        name = "com_github_holiman_uint256",
        importpath = "github.com/holiman/uint256",
        sum = "h1:gpSYcPLWGv4sG43I2mVLiDZCNDh/EpGjSk8tmtxitHM=",
        version = "v1.2.0",
    )
    go_repository(
        name = "com_github_hpcloud_tail",
        importpath = "github.com/hpcloud/tail",
        sum = "h1:nfCOvKYfkgYP8hkirhJocXT2+zOD8yUNjXaWfTlyFKI=",
        version = "v1.0.0",
    )
    go_repository(
        name = "com_github_hudl_fargo",
        importpath = "github.com/hudl/fargo",
        sum = "h1:0U6+BtN6LhaYuTnIJq4Wyq5cpn6O2kWrxAtcqBmYY6w=",
        version = "v1.3.0",
    )

    go_repository(
        name = "com_github_huin_goupnp",
        importpath = "github.com/huin/goupnp",
        sum = "h1:RfGLP+h3mvisuWEyybxNq5Eft3NWhHLPeUN72kpKZoI=",
        version = "v1.0.2",
    )
    go_repository(
        name = "com_github_huin_goutil",
        importpath = "github.com/huin/goutil",
        sum = "h1:vlNjIqmUZ9CMAWsbURYl3a6wZbw7q5RHVvlXTNS/Bs8=",
        version = "v0.0.0-20170803182201-1ca381bf3150",
    )

    go_repository(
        name = "com_github_ianlancetaylor_cgosymbolizer",
        importpath = "github.com/ianlancetaylor/cgosymbolizer",
        sum = "h1:IpTHAzWv1pKDDWeJDY5VOHvqc2T9d3C8cPKEf2VPqHE=",
        version = "v0.0.0-20200424224625-be1b05b0b279",
    )
    go_repository(
        name = "com_github_ianlancetaylor_demangle",
        importpath = "github.com/ianlancetaylor/demangle",
        sum = "h1:UDMh68UUwekSh5iP2OMhRRZJiiBccgV7axzUG8vi56c=",
        version = "v0.0.0-20181102032728-5e5cf60278f6",
    )

    go_repository(
        name = "com_github_imdario_mergo",
        importpath = "github.com/imdario/mergo",
        sum = "h1:JboBksRwiiAJWvIYJVo46AfV+IAIKZpfrSzVKj42R4Q=",
        version = "v0.3.5",
    )
    go_repository(
        name = "com_github_inconshreveable_log15",
        importpath = "github.com/inconshreveable/log15",
        sum = "h1:g/SJtZVYc1cxSB8lgrgqeOlIdi4MhqNNHYRAC8y+g4c=",
        version = "v0.0.0-20170622235902-74a0988b5f80",
    )

    go_repository(
        name = "com_github_inconshreveable_mousetrap",
        importpath = "github.com/inconshreveable/mousetrap",
        sum = "h1:Z8tu5sraLXCXIcARxBp/8cbvlwVa7Z1NHg9XEKhtSvM=",
        version = "v1.0.0",
    )

    go_repository(
        name = "com_github_influxdata_flux",
        importpath = "github.com/influxdata/flux",
        sum = "h1:77BcVUCzvN5HMm8+j9PRBQ4iZcu98Dl4Y9rf+J5vhnc=",
        version = "v0.65.1",
    )
    go_repository(
        name = "com_github_influxdata_influxdb",
        importpath = "github.com/influxdata/influxdb",
        sum = "h1:WEypI1BQFTT4teLM+1qkEcvUi0dAvopAI/ir0vAiBg8=",
        version = "v1.8.3",
    )
    go_repository(
        name = "com_github_influxdata_influxdb1_client",
        importpath = "github.com/influxdata/influxdb1-client",
        sum = "h1:/WZQPMZNsjZ7IlCpsLGdQBINg5bxKQ1K1sh6awxLtkA=",
        version = "v0.0.0-20191209144304-8bf82d3c094d",
    )
    go_repository(
        name = "com_github_influxdata_influxdb_client_go_v2",
        importpath = "github.com/influxdata/influxdb-client-go/v2",
        sum = "h1:HGBfZYStlx3Kqvsv1h2pJixbCl/jhnFtxpKFAv9Tu5k=",
        version = "v2.4.0",
    )

    go_repository(
        name = "com_github_influxdata_influxql",
        importpath = "github.com/influxdata/influxql",
        sum = "h1:ED4e5Cc3z5vSN2Tz2GkOHN7vs4Sxe2yds6CXvDnvZFE=",
        version = "v1.1.1-0.20200828144457-65d3ef77d385",
    )
    go_repository(
        name = "com_github_influxdata_line_protocol",
        importpath = "github.com/influxdata/line-protocol",
        sum = "h1:vilfsDSy7TDxedi9gyBkMvAirat/oRcL0lFdJBf6tdM=",
        version = "v0.0.0-20210311194329-9aa0e372d097",
    )
    go_repository(
        name = "com_github_influxdata_promql_v2",
        importpath = "github.com/influxdata/promql/v2",
        sum = "h1:kXn3p0D7zPw16rOtfDR+wo6aaiH8tSMfhPwONTxrlEc=",
        version = "v2.12.0",
    )
    go_repository(
        name = "com_github_influxdata_roaring",
        importpath = "github.com/influxdata/roaring",
        sum = "h1:UzJnB7VRL4PSkUJHwsyzseGOmrO/r4yA+AuxGJxiZmA=",
        version = "v0.4.13-0.20180809181101-fc520f41fab6",
    )
    go_repository(
        name = "com_github_influxdata_tdigest",
        importpath = "github.com/influxdata/tdigest",
        sum = "h1:MHTrDWmQpHq/hkq+7cw9oYAt2PqUw52TZazRA0N7PGE=",
        version = "v0.0.0-20181121200506-bf2b5ad3c0a9",
    )
    go_repository(
        name = "com_github_influxdata_usage_client",
        importpath = "github.com/influxdata/usage-client",
        sum = "h1:+TUUmaFa4YD1Q+7bH9o5NCHQGPMqZCYJiNW6lIIS9z4=",
        version = "v0.0.0-20160829180054-6d3895376368",
    )
    go_repository(
        name = "com_github_ipfs_go_cid",
        importpath = "github.com/ipfs/go-cid",
        sum = "h1:ysQJVJA3fNDF1qigJbsSQOdjhVLsOEoPdh0+R97k3jY=",
        version = "v0.0.7",
    )
    go_repository(
        name = "com_github_ipfs_go_datastore",
        importpath = "github.com/ipfs/go-datastore",
        sum = "h1:zU2cmweykxJ+ziXnA2cPtsLe8rdR/vrthOipLPuf6kc=",
        version = "v0.4.6",
    )
    go_repository(
        name = "com_github_ipfs_go_detect_race",
        importpath = "github.com/ipfs/go-detect-race",
        sum = "h1:qX/xay2W3E4Q1U7d9lNs1sU9nvguX0a7319XbyQ6cOk=",
        version = "v0.0.1",
    )
    go_repository(
        name = "com_github_ipfs_go_ds_badger",
        importpath = "github.com/ipfs/go-ds-badger",
        sum = "h1:ju5REfIm+v+wgVnQ19xGLYPHYHbYLR6qJfmMbCDSK1I=",
        version = "v0.2.7",
    )
    go_repository(
        name = "com_github_ipfs_go_ds_leveldb",
        importpath = "github.com/ipfs/go-ds-leveldb",
        sum = "h1:QmQoAJ9WkPMUfBLnu1sBVy0xWWlJPg0m4kRAiJL9iaw=",
        version = "v0.4.2",
    )

    go_repository(
        name = "com_github_ipfs_go_ipfs_delay",
        importpath = "github.com/ipfs/go-ipfs-delay",
        sum = "h1:NAviDvJ0WXgD+yiL2Rj35AmnfgI11+pHXbdciD917U0=",
        version = "v0.0.0-20181109222059-70721b86a9a8",
    )

    go_repository(
        name = "com_github_ipfs_go_ipfs_util",
        importpath = "github.com/ipfs/go-ipfs-util",
        sum = "h1:59Sswnk1MFaiq+VcaknX7aYEyGyGDAA73ilhEK2POp8=",
        version = "v0.0.2",
    )

    go_repository(
        name = "com_github_ipfs_go_log",
        build_file_proto_mode = "disable_global",
        importpath = "github.com/ipfs/go-log",
        sum = "h1:2dOuUCB1Z7uoczMWgAyDck5JLb72zHzrMnGnCNNbvY8=",
        version = "v1.0.5",
    )
    go_repository(
        name = "com_github_ipfs_go_log_v2",
        build_file_proto_mode = "disable_global",
        importpath = "github.com/ipfs/go-log/v2",
        sum = "h1:31Re/cPqFHpsRHgyVwjWADPoF0otB1WrjTy8ZFYwEZU=",
        version = "v2.3.0",
    )

    go_repository(
        name = "com_github_jackpal_gateway",
        importpath = "github.com/jackpal/gateway",
        sum = "h1:qzXWUJfuMdlLMtt0a3Dgt+xkWQiA5itDEITVJtuSwMc=",
        version = "v1.0.5",
    )

    go_repository(
        name = "com_github_jackpal_go_nat_pmp",
        importpath = "github.com/jackpal/go-nat-pmp",
        sum = "h1:KzKSgb7qkJvOUTqYl9/Hg/me3pWgBmERKrTGD7BdWus=",
        version = "v1.0.2",
    )
    go_repository(
        name = "com_github_jbenet_go_cienv",
        importpath = "github.com/jbenet/go-cienv",
        sum = "h1:Vc/s0QbQtoxX8MwwSLWWh+xNNZvM3Lw7NsTcHrvvhMc=",
        version = "v0.1.0",
    )

    go_repository(
        name = "com_github_jbenet_go_temp_err_catcher",
        importpath = "github.com/jbenet/go-temp-err-catcher",
        sum = "h1:zpb3ZH6wIE8Shj2sKS+khgRvf7T7RABoLk/+KKHggpk=",
        version = "v0.1.0",
    )
    go_repository(
        name = "com_github_jbenet_goprocess",
        importpath = "github.com/jbenet/goprocess",
        sum = "h1:DRGOFReOMqqDNXwW70QkacFW0YN9QnwLV0Vqk+3oU0o=",
        version = "v0.1.4",
    )
    go_repository(
        name = "com_github_jcmturner_gofork",
        importpath = "github.com/jcmturner/gofork",
        sum = "h1:J7uCkflzTEhUZ64xqKnkDxq3kzc96ajM1Gli5ktUem8=",
        version = "v1.0.0",
    )

    go_repository(
        name = "com_github_jedisct1_go_minisign",
        importpath = "github.com/jedisct1/go-minisign",
        sum = "h1:UvSe12bq+Uj2hWd8aOlwPmoZ+CITRFrdit+sDGfAg8U=",
        version = "v0.0.0-20190909160543-45766022959e",
    )
    go_repository(
        name = "com_github_jellevandenhooff_dkim",
        importpath = "github.com/jellevandenhooff/dkim",
        sum = "h1:ujPKutqRlJtcfWk6toYVYagwra7HQHbXOaS171b4Tg8=",
        version = "v0.0.0-20150330215556-f50fe3d243e1",
    )

    go_repository(
        name = "com_github_jessevdk_go_flags",
        importpath = "github.com/jessevdk/go-flags",
        sum = "h1:4IU2WS7AumrZ/40jfhf4QVDMsQwqA7VEHozFRrGARJA=",
        version = "v1.4.0",
    )
    go_repository(
        name = "com_github_jhump_protoreflect",
        importpath = "github.com/jhump/protoreflect",
        sum = "h1:z7Ciiz3Bz37zSd485fbiTW8ABafIasyOWZI0N9EUUdo=",
        version = "v1.8.1",
    )
    go_repository(
        name = "com_github_jmespath_go_jmespath",
        importpath = "github.com/jmespath/go-jmespath",
        sum = "h1:BEgLn5cpjn8UN1mAw4NjwDrS35OdebyEtFe+9YPoQUg=",
        version = "v0.4.0",
    )

    go_repository(
        name = "com_github_jmespath_go_jmespath_internal_testify",
        importpath = "github.com/jmespath/go-jmespath/internal/testify",
        sum = "h1:shLQSRRSCCPj3f2gpwzGwWFoC7ycTf1rcQZHOlsJ6N8=",
        version = "v1.5.1",
    )
    go_repository(
        name = "com_github_jonboulle_clockwork",
        importpath = "github.com/jonboulle/clockwork",
        sum = "h1:VKV+ZcuP6l3yW9doeqz6ziZGgcynBVQO+obU0+0hcPo=",
        version = "v0.1.0",
    )

    go_repository(
        name = "com_github_joonix_log",
        importpath = "github.com/joonix/log",
        sum = "h1:k+SfYbN66Ev/GDVq39wYOXVW5RNd5kzzairbCe9dK5Q=",
        version = "v0.0.0-20200409080653-9c1d2ceb5f1d",
    )
    go_repository(
        name = "com_github_jpillora_backoff",
        importpath = "github.com/jpillora/backoff",
        sum = "h1:uvFg412JmmHBHw7iwprIxkPMI+sGQ4kzOWsMeHnm2EA=",
        version = "v1.0.0",
    )

    go_repository(
        name = "com_github_jrick_logrotate",
        importpath = "github.com/jrick/logrotate",
        sum = "h1:lQ1bL/n9mBNeIXoTUoYRlK4dHuNJVofX9oWqBtPnSzI=",
        version = "v1.0.0",
    )

    go_repository(
        name = "com_github_json_iterator_go",
        importpath = "github.com/json-iterator/go",
        replace = "github.com/prestonvanloon/go",
        sum = "h1:Bt5PzQCqfP4xiLXDSrMoqAfj6CBr3N9DAyyq8OiIWsc=",
        version = "v1.1.7-0.20190722034630-4f2e55fcf87b",
    )
    go_repository(
        name = "com_github_jstemmer_go_junit_report",
        importpath = "github.com/jstemmer/go-junit-report",
        sum = "h1:6QPYqodiu3GuPL+7mfx+NwDdp2eTkp9IfEUpgAwUN0o=",
        version = "v0.9.1",
    )

    go_repository(
        name = "com_github_jsternberg_zap_logfmt",
        importpath = "github.com/jsternberg/zap-logfmt",
        sum = "h1:0Dz2s/eturmdUS34GM82JwNEdQ9hPoJgqptcEKcbpzY=",
        version = "v1.0.0",
    )
    go_repository(
        name = "com_github_jtolds_gls",
        importpath = "github.com/jtolds/gls",
        sum = "h1:xdiiI2gbIgH/gLH7ADydsJ1uDOEzR8yvV7C0MuV77Wo=",
        version = "v4.20.0+incompatible",
    )

    go_repository(
        name = "com_github_juju_ansiterm",
        importpath = "github.com/juju/ansiterm",
        sum = "h1:FaWFmfWdAUKbSCtOU2QjDaorUexogfaMgbipgYATUMU=",
        version = "v0.0.0-20180109212912-720a0952cc2a",
    )
    go_repository(
        name = "com_github_julienschmidt_httprouter",
        importpath = "github.com/julienschmidt/httprouter",
        sum = "h1:U0609e9tgbseu3rBINet9P48AI/D3oJs4dN7jwJOQ1U=",
        version = "v1.3.0",
    )

    go_repository(
        name = "com_github_jung_kurt_gofpdf",
        importpath = "github.com/jung-kurt/gofpdf",
        sum = "h1:PJr+ZMXIecYc1Ey2zucXdR73SMBtgjPgwa31099IMv0=",
        version = "v1.0.3-0.20190309125859-24315acbbda5",
    )
    go_repository(
        name = "com_github_jwilder_encoding",
        importpath = "github.com/jwilder/encoding",
        sum = "h1:2jNeR4YUziVtswNP9sEFAI913cVrzH85T+8Q6LpYbT0=",
        version = "v0.0.0-20170811194829-b4e1701a28ef",
    )

    go_repository(
        name = "com_github_k0kubun_go_ansi",
        importpath = "github.com/k0kubun/go-ansi",
        sum = "h1:qGQQKEcAR99REcMpsXCp3lJ03zYT1PkRd3kQGPn9GVg=",
        version = "v0.0.0-20180517002512-3bf9e2903213",
    )
    go_repository(
        name = "com_github_kami_zh_go_capturer",
        importpath = "github.com/kami-zh/go-capturer",
        sum = "h1:cVtBfNW5XTHiKQe7jDaDBSh/EVM4XLPutLAGboIXuM0=",
        version = "v0.0.0-20171211120116-e492ea43421d",
    )
    go_repository(
        name = "com_github_karalabe_usb",
        importpath = "github.com/karalabe/usb",
        sum = "h1:0VWDXPNE0brOek1Q8bLfzKkvOzwbQE/snjGojlCr8CY=",
        version = "v0.0.0-20211005121534-4c5740d64559",
    )

    go_repository(
        name = "com_github_kevinms_leakybucket_go",
        importpath = "github.com/kevinms/leakybucket-go",
        sum = "h1:qNtd6alRqd3qOdPrKXMZImV192ngQ0WSh1briEO33Tk=",
        version = "v0.0.0-20200115003610-082473db97ca",
    )

    go_repository(
        name = "com_github_kisielk_errcheck",
        importpath = "github.com/kisielk/errcheck",
        sum = "h1:e8esj/e4R+SAOwFwN+n3zr0nYeCyeweozKfO23MvHzY=",
        version = "v1.5.0",
    )
    go_repository(
        name = "com_github_kisielk_gotool",
        importpath = "github.com/kisielk/gotool",
        sum = "h1:AV2c/EiW3KqPNT9ZKl07ehoAGi4C5/01Cfbblndcapg=",
        version = "v1.0.0",
    )
    go_repository(
        name = "com_github_kkdai_bstream",
        importpath = "github.com/kkdai/bstream",
        sum = "h1:FOOIBWrEkLgmlgGfMuZT83xIwfPDxEI2OHu6xUmJMFE=",
        version = "v0.0.0-20161212061736-f391b8402d23",
    )
    go_repository(
        name = "com_github_klauspost_compress",
        importpath = "github.com/klauspost/compress",
        sum = "h1:0hzRabrMN4tSTvMfnL3SCv1ZGeAP23ynzodBgaHeMeg=",
        version = "v1.11.7",
    )

    go_repository(
        name = "com_github_klauspost_cpuid",
        importpath = "github.com/klauspost/cpuid",
        sum = "h1:CCtW0xUnWGVINKvE/WWOYKdsPV6mawAtvQuSl8guwQs=",
        version = "v1.2.3",
    )

    go_repository(
        name = "com_github_klauspost_cpuid_v2",
        importpath = "github.com/klauspost/cpuid/v2",
        sum = "h1:lgaqFMSdTdQYdZ04uHyN2d/eKdOMyi2YLSvlQIBFYa4=",
        version = "v2.0.9",
    )
    go_repository(
        name = "com_github_klauspost_crc32",
        importpath = "github.com/klauspost/crc32",
        sum = "h1:KAZ1BW2TCmT6PRihDPpocIy1QTtsAsrx6TneU/4+CMg=",
        version = "v0.0.0-20161016154125-cb6bfca970f6",
    )
    go_repository(
        name = "com_github_klauspost_pgzip",
        importpath = "github.com/klauspost/pgzip",
        sum = "h1:qnWYvvKqedOF2ulHpMG72XQol4ILEJ8k2wwRl/Km8oE=",
        version = "v1.2.5",
    )
    go_repository(
        name = "com_github_klauspost_reedsolomon",
        importpath = "github.com/klauspost/reedsolomon",
        sum = "h1:N/VzgeMfHmLc+KHMD1UL/tNkfXAt8FnUqlgXGIduwAY=",
        version = "v1.9.3",
    )
    go_repository(
        name = "com_github_knetic_govaluate",
        importpath = "github.com/Knetic/govaluate",
        sum = "h1:1G1pk05UrOh0NlF1oeaaix1x8XzrfjIDK47TY0Zehcw=",
        version = "v3.0.1-0.20171022003610-9aa49832a739+incompatible",
    )

    go_repository(
        name = "com_github_konsorten_go_windows_terminal_sequences",
        importpath = "github.com/konsorten/go-windows-terminal-sequences",
        sum = "h1:CE8S1cTafDpPvMhIxNJKvHsGVBgn1xWYf1NbHQhywc8=",
        version = "v1.0.3",
    )
    go_repository(
        name = "com_github_koron_go_ssdp",
        importpath = "github.com/koron/go-ssdp",
        sum = "h1:fL3wAoyT6hXHQlORyXUW4Q23kkQpJRgEAYcZB5BR71o=",
        version = "v0.0.2",
    )
    go_repository(
        name = "com_github_kr_logfmt",
        importpath = "github.com/kr/logfmt",
        sum = "h1:T+h1c/A9Gawja4Y9mFVWj2vyii2bbUNDw3kt9VxK2EY=",
        version = "v0.0.0-20140226030751-b84e30acd515",
    )
    go_repository(
        name = "com_github_kr_pretty",
        importpath = "github.com/kr/pretty",
        sum = "h1:Fmg33tUaq4/8ym9TJN1x7sLJnHVwhP33CNkpYV/7rwI=",
        version = "v0.2.1",
    )
    go_repository(
        name = "com_github_kr_pty",
        importpath = "github.com/kr/pty",
        sum = "h1:/Um6a/ZmD5tF7peoOJ5oN5KMQ0DrGVQSXLNwyckutPk=",
        version = "v1.1.3",
    )
    go_repository(
        name = "com_github_kr_text",
        importpath = "github.com/kr/text",
        sum = "h1:5Nx0Ya0ZqY2ygV366QzturHI13Jq95ApcVaJBhpS+AY=",
        version = "v0.2.0",
    )
    go_repository(
        name = "com_github_kubuxu_go_os_helper",
        importpath = "github.com/Kubuxu/go-os-helper",
        sum = "h1:EJiD2VUQyh5A9hWJLmc6iWg6yIcJ7jpBcwC8GMGXfDk=",
        version = "v0.0.1",
    )
    go_repository(
        name = "com_github_kylelemons_godebug",
        importpath = "github.com/kylelemons/godebug",
        sum = "h1:RPNrshWIDI6G2gRW9EHilWtl7Z6Sb1BR0xunSBf0SNc=",
        version = "v1.1.0",
    )
    go_repository(
        name = "com_github_labstack_echo_v4",
        importpath = "github.com/labstack/echo/v4",
        sum = "h1:LF5Iq7t/jrtUuSutNuiEWtB5eiHfZ5gSe2pcu5exjQw=",
        version = "v4.2.1",
    )
    go_repository(
        name = "com_github_labstack_gommon",
        importpath = "github.com/labstack/gommon",
        sum = "h1:JEeO0bvc78PKdyHxloTKiF8BD5iGrH8T6MSeGvSgob0=",
        version = "v0.3.0",
    )

    go_repository(
        name = "com_github_leanovate_gopter",
        importpath = "github.com/leanovate/gopter",
        sum = "h1:fQjYxZaynp97ozCzfOyOuAGOU4aU/z37zf/tOujFk7c=",
        version = "v0.2.9",
    )
    go_repository(
        name = "com_github_lib_pq",
        importpath = "github.com/lib/pq",
        sum = "h1:X5PMW56eZitiTeO7tKzZxFCSpbFZJtkMMooicw2us9A=",
        version = "v1.0.0",
    )
    go_repository(
        name = "com_github_libp2p_go_addr_util",
        importpath = "github.com/libp2p/go-addr-util",
        sum = "h1:acKsntI33w2bTU7tC9a0SaPimJGfSI0bFKC18ChxeVI=",
        version = "v0.1.0",
    )
    go_repository(
        name = "com_github_libp2p_go_buffer_pool",
        importpath = "github.com/libp2p/go-buffer-pool",
        sum = "h1:QNK2iAFa8gjAe1SPz6mHSMuCcjs+X1wlHzeOSqcmlfs=",
        version = "v0.0.2",
    )

    go_repository(
        name = "com_github_libp2p_go_conn_security_multistream",
        importpath = "github.com/libp2p/go-conn-security-multistream",
        sum = "h1:ft6/POSK7F+vl/2qzegnHDaXFU0iWB4yVTYrioC6Zy0=",
        version = "v0.2.1",
    )
    go_repository(
        name = "com_github_libp2p_go_eventbus",
        importpath = "github.com/libp2p/go-eventbus",
        sum = "h1:VanAdErQnpTioN2TowqNcOijf6YwhuODe4pPKSDpxGc=",
        version = "v0.2.1",
    )
    go_repository(
        name = "com_github_libp2p_go_flow_metrics",
        importpath = "github.com/libp2p/go-flow-metrics",
        sum = "h1:8tAs/hSdNvUiLgtlSy3mxwxWP4I9y/jlkPFT7epKdeM=",
        version = "v0.0.3",
    )
    go_repository(
        name = "com_github_libp2p_go_libp2p",
        build_file_proto_mode = "disable_global",
        importpath = "github.com/libp2p/go-libp2p",
        sum = "h1:wSC//fziln3aMTwgF2vOl0v+hTSFfsdr686Fl0uD3ug=",
        version = "v0.15.1",
    )

    go_repository(
        name = "com_github_libp2p_go_libp2p_autonat",
        build_file_proto_mode = "disable_global",
        importpath = "github.com/libp2p/go-libp2p-autonat",
        sum = "h1:YMp7StMi2dof+baaxkbxaizXjY1RPvU71CXfxExzcUU=",
        version = "v0.4.2",
    )
    go_repository(
        name = "com_github_libp2p_go_libp2p_blankhost",
        importpath = "github.com/libp2p/go-libp2p-blankhost",
        sum = "h1:3EsGAi0CBGcZ33GwRuXEYJLLPoVWyXJ1bcJzAJjINkk=",
        version = "v0.2.0",
    )
    go_repository(
        name = "com_github_libp2p_go_libp2p_circuit",
        build_file_proto_mode = "disable_global",
        importpath = "github.com/libp2p/go-libp2p-circuit",
        sum = "h1:eqQ3sEYkGTtybWgr6JLqJY6QLtPWRErvFjFDfAOO1wc=",
        version = "v0.4.0",
    )
    go_repository(
        name = "com_github_libp2p_go_libp2p_connmgr",
        importpath = "github.com/libp2p/go-libp2p-connmgr",
        sum = "h1:TMS0vc0TCBomtQJyWr7fYxcVYYhx+q/2gF++G5Jkl/w=",
        version = "v0.2.4",
    )
    go_repository(
        name = "com_github_libp2p_go_libp2p_core",
        build_file_proto_mode = "disable_global",
        importpath = "github.com/libp2p/go-libp2p-core",
        sum = "h1:t97Mv0LIBZlP2FXVRNKKVzHJCIjbIWGxYptGId4+htU=",
        version = "v0.9.0",
    )
    go_repository(
        name = "com_github_libp2p_go_libp2p_crypto",
        importpath = "github.com/libp2p/go-libp2p-crypto",
        sum = "h1:k9MFy+o2zGDNGsaoZl0MA3iZ75qXxr9OOoAZF+sD5OQ=",
        version = "v0.1.0",
    )

    go_repository(
        name = "com_github_libp2p_go_libp2p_discovery",
        importpath = "github.com/libp2p/go-libp2p-discovery",
        sum = "h1:CJylx+h2+4+s68GvrM4pGNyfNhOYviWBPtVv5PA7sfo=",
        version = "v0.5.1",
    )

    go_repository(
        name = "com_github_libp2p_go_libp2p_loggables",
        importpath = "github.com/libp2p/go-libp2p-loggables",
        sum = "h1:h3w8QFfCt2UJl/0/NW4K829HX/0S4KD31PQ7m8UXXO8=",
        version = "v0.1.0",
    )
    go_repository(
        name = "com_github_libp2p_go_libp2p_mplex",
        importpath = "github.com/libp2p/go-libp2p-mplex",
        sum = "h1:/pyhkP1nLwjG3OM+VuaNJkQT/Pqq73WzB3aDN3Fx1sc=",
        version = "v0.4.1",
    )
    go_repository(
        name = "com_github_libp2p_go_libp2p_nat",
        importpath = "github.com/libp2p/go-libp2p-nat",
        sum = "h1:wMWis3kYynCbHoyKLPBEMu4YRLltbm8Mk08HGSfvTkU=",
        version = "v0.0.6",
    )

    go_repository(
        name = "com_github_libp2p_go_libp2p_netutil",
        importpath = "github.com/libp2p/go-libp2p-netutil",
        sum = "h1:zscYDNVEcGxyUpMd0JReUZTrpMfia8PmLKcKF72EAMQ=",
        version = "v0.1.0",
    )

    go_repository(
        name = "com_github_libp2p_go_libp2p_noise",
        build_file_proto_mode = "disable_global",
        importpath = "github.com/libp2p/go-libp2p-noise",
        sum = "h1:MRt5XGfYziDXIUy2udtMWfPmzZqUDYoC1FZoKnqPzwk=",
        version = "v0.2.2",
    )
    go_repository(
        name = "com_github_libp2p_go_libp2p_peer",
        importpath = "github.com/libp2p/go-libp2p-peer",
        sum = "h1:EQ8kMjaCUwt/Y5uLgjT8iY2qg0mGUT0N1zUjer50DsY=",
        version = "v0.2.0",
    )
    go_repository(
        name = "com_github_libp2p_go_libp2p_peerstore",
        importpath = "github.com/libp2p/go-libp2p-peerstore",
        sum = "h1:nJghUlUkFVvyk7ccsM67oFA6kqUkwyCM1G4WPVMCWYA=",
        version = "v0.2.8",
    )
    go_repository(
        name = "com_github_libp2p_go_libp2p_pnet",
        importpath = "github.com/libp2p/go-libp2p-pnet",
        sum = "h1:J6htxttBipJujEjz1y0a5+eYoiPcFHhSYHH6na5f0/k=",
        version = "v0.2.0",
    )

    go_repository(
        name = "com_github_libp2p_go_libp2p_pubsub",
        build_file_proto_mode = "disable_global",
        importpath = "github.com/libp2p/go-libp2p-pubsub",
        sum = "h1:YkO3gG9J1mQBEMRrM5obiG3JD0L8RcrzIpoeLeiYqH8=",
        version = "v0.5.6",
    )
    go_repository(
        name = "com_github_libp2p_go_libp2p_quic_transport",
        importpath = "github.com/libp2p/go-libp2p-quic-transport",
        sum = "h1:p1YQDZRHH4Cv2LPtHubqlQ9ggz4CKng/REZuXZbZMhM=",
        version = "v0.11.2",
    )

    go_repository(
        name = "com_github_libp2p_go_libp2p_secio",
        build_file_proto_mode = "disable_global",
        importpath = "github.com/libp2p/go-libp2p-secio",
        sum = "h1:rLLPvShPQAcY6eNurKNZq3eZjPWfU9kXF2eI9jIYdrg=",
        version = "v0.2.2",
    )
    go_repository(
        name = "com_github_libp2p_go_libp2p_swarm",
        build_file_proto_mode = "disable_global",
        importpath = "github.com/libp2p/go-libp2p-swarm",
        sum = "h1:hsYaD/y6+kZff1o1Mc56NcuwSg80lIphTS/zDk3mO4M=",
        version = "v0.5.3",
    )
    go_repository(
        name = "com_github_libp2p_go_libp2p_testing",
        importpath = "github.com/libp2p/go-libp2p-testing",
        sum = "h1:IOiA5mMigi+eEjf4J+B7fepDhsjtsoWA9QbsCqbNp5U=",
        version = "v0.4.2",
    )
    go_repository(
        name = "com_github_libp2p_go_libp2p_tls",
        importpath = "github.com/libp2p/go-libp2p-tls",
        sum = "h1:N8i5wPiHudA+02sfW85R2nUbybPm7agjAywZc6pd3xA=",
        version = "v0.2.0",
    )

    go_repository(
        name = "com_github_libp2p_go_libp2p_transport_upgrader",
        importpath = "github.com/libp2p/go-libp2p-transport-upgrader",
        sum = "h1:SHt3g0FslnqIkEWF25YOB8UCOCTpGAVvHRWQYJ+veiI=",
        version = "v0.4.6",
    )
    go_repository(
        name = "com_github_libp2p_go_libp2p_yamux",
        importpath = "github.com/libp2p/go-libp2p-yamux",
        sum = "h1:/UOPtT/6DHPtr3TtKXBHa6g0Le0szYuI33Xc/Xpd7fQ=",
        version = "v0.5.4",
    )
    go_repository(
        name = "com_github_libp2p_go_maddr_filter",
        importpath = "github.com/libp2p/go-maddr-filter",
        sum = "h1:4ACqZKw8AqiuJfwFGq1CYDFugfXTOos+qQ3DETkhtCE=",
        version = "v0.1.0",
    )
    go_repository(
        name = "com_github_libp2p_go_mplex",
        importpath = "github.com/libp2p/go-mplex",
        sum = "h1:U1T+vmCYJaEoDJPV1aq31N56hS+lJgb397GsylNSgrU=",
        version = "v0.3.0",
    )
    go_repository(
        name = "com_github_libp2p_go_msgio",
        importpath = "github.com/libp2p/go-msgio",
        sum = "h1:lQ7Uc0kS1wb1EfRxO2Eir/RJoHkHn7t6o+EiwsYIKJA=",
        version = "v0.0.6",
    )
    go_repository(
        name = "com_github_libp2p_go_nat",
        importpath = "github.com/libp2p/go-nat",
        sum = "h1:qxnwkco8RLKqVh1NmjQ+tJ8p8khNLFxuElYG/TwqW4Q=",
        version = "v0.0.5",
    )
    go_repository(
        name = "com_github_libp2p_go_netroute",
        importpath = "github.com/libp2p/go-netroute",
        sum = "h1:ruPJStbYyXVYGQ81uzEDzuvbYRLKRrLvTYd33yomC38=",
        version = "v0.1.6",
    )
    go_repository(
        name = "com_github_libp2p_go_openssl",
        importpath = "github.com/libp2p/go-openssl",
        sum = "h1:eCAzdLejcNVBzP/iZM9vqHnQm+XyCEbSSIheIPRGNsw=",
        version = "v0.0.7",
    )

    go_repository(
        name = "com_github_libp2p_go_reuseport",
        importpath = "github.com/libp2p/go-reuseport",
        sum = "h1:XSG94b1FJfGA01BUrT82imejHQyTxO4jEWqheyCXYvU=",
        version = "v0.0.2",
    )
    go_repository(
        name = "com_github_libp2p_go_reuseport_transport",
        importpath = "github.com/libp2p/go-reuseport-transport",
        sum = "h1:lJzi+vSYbyJj2faPKLxNGWEIBcaV/uJmyvsUxXy2mLw=",
        version = "v0.0.5",
    )
    go_repository(
        name = "com_github_libp2p_go_sockaddr",
        importpath = "github.com/libp2p/go-sockaddr",
        sum = "h1:yD80l2ZOdGksnOyHrhxDdTDFrf7Oy+v3FMVArIRgZxQ=",
        version = "v0.1.1",
    )
    go_repository(
        name = "com_github_libp2p_go_stream_muxer",
        importpath = "github.com/libp2p/go-stream-muxer",
        sum = "h1:Ce6e2Pyu+b5MC1k3eeFtAax0pW4gc6MosYSLV05UeLw=",
        version = "v0.0.1",
    )

    go_repository(
        name = "com_github_libp2p_go_stream_muxer_multistream",
        importpath = "github.com/libp2p/go-stream-muxer-multistream",
        sum = "h1:TqnSHPJEIqDEO7h1wZZ0p3DXdvDSiLHQidKKUGZtiOY=",
        version = "v0.3.0",
    )
    go_repository(
        name = "com_github_libp2p_go_tcp_transport",
        importpath = "github.com/libp2p/go-tcp-transport",
        sum = "h1:aLjX+Nkz+kIz3uA56WtlGKRSAnKDvnqKmv1qF4EyyE4=",
        version = "v0.2.8",
    )

    go_repository(
        name = "com_github_libp2p_go_ws_transport",
        importpath = "github.com/libp2p/go-ws-transport",
        sum = "h1:cO6x4P0v6PfxbKnxmf5cY2Ny4OPDGYkUqNvZzp/zdlo=",
        version = "v0.5.0",
    )
    go_repository(
        name = "com_github_libp2p_go_yamux",
        importpath = "github.com/libp2p/go-yamux",
        sum = "h1:P1Fe9vF4th5JOxxgQvfbOHkrGqIZniTLf+ddhZp8YTI=",
        version = "v1.4.1",
    )
    go_repository(
        name = "com_github_libp2p_go_yamux_v2",
        importpath = "github.com/libp2p/go-yamux/v2",
        sum = "h1:RwtpYZ2/wVviZ5+3pjC8qdQ4TKnrak0/E01N1UWoAFU=",
        version = "v2.2.0",
    )
    go_repository(
        name = "com_github_libp2p_zeroconf_v2",
        importpath = "github.com/libp2p/zeroconf/v2",
        sum = "h1:9aZt2jwaBjkAJ/1cZnRTvzfN0eCDYaJWTjHST5tZIlk=",
        version = "v2.1.0",
    )

    go_repository(
        name = "com_github_lightstep_lightstep_tracer_common_golang_gogo",
        importpath = "github.com/lightstep/lightstep-tracer-common/golang/gogo",
        sum = "h1:143Bb8f8DuGWck/xpNUOckBVYfFbBTnLevfRZ1aVVqo=",
        version = "v0.0.0-20190605223551-bc2310a04743",
    )
    go_repository(
        name = "com_github_lightstep_lightstep_tracer_go",
        importpath = "github.com/lightstep/lightstep-tracer-go",
        sum = "h1:vi1F1IQ8N7hNWytK9DpJsUfQhGuNSc19z330K6vl4zk=",
        version = "v0.18.1",
    )

    go_repository(
        name = "com_github_logrusorgru_aurora",
        importpath = "github.com/logrusorgru/aurora",
        sum = "h1:tOpm7WcpBTn4fjmVfgpQq0EfczGlG91VSDkswnjF5A8=",
        version = "v2.0.3+incompatible",
    )
    go_repository(
        name = "com_github_lucas_clemente_quic_go",
        importpath = "github.com/lucas-clemente/quic-go",
        sum = "h1:8LqqL7nBQFDUINadW0fHV/xSaCQJgmJC0Gv+qUnjd78=",
        version = "v0.21.2",
    )

    go_repository(
        name = "com_github_lunixbochs_vtclean",
        importpath = "github.com/lunixbochs/vtclean",
        sum = "h1:xu2sLAri4lGiovBDQKxl5mrXyESr3gUr5m5SM5+LVb8=",
        version = "v1.0.0",
    )
    go_repository(
        name = "com_github_lyft_protoc_gen_validate",
        importpath = "github.com/lyft/protoc-gen-validate",
        sum = "h1:KNt/RhmQTOLr7Aj8PsJ7mTronaFyx80mRTT9qF261dA=",
        version = "v0.0.13",
    )

    go_repository(
        name = "com_github_magiconair_properties",
        importpath = "github.com/magiconair/properties",
        sum = "h1:ZC2Vc7/ZFkGmsVC9KvOjumD+G5lXy2RtTKyzRKO2BQ4=",
        version = "v1.8.1",
    )
    go_repository(
        name = "com_github_mailru_easyjson",
        importpath = "github.com/mailru/easyjson",
        sum = "h1:hB2xlXdHp/pmPZq0y3QnmWAArdw9PqbmotexnWx/FU8=",
        version = "v0.0.0-20190626092158-b2ccc519800e",
    )

    go_repository(
        name = "com_github_manifoldco_promptui",
        importpath = "github.com/manifoldco/promptui",
        sum = "h1:3l11YT8tm9MnwGFQ4kETwkzpAwY2Jt9lCrumCUW4+z4=",
        version = "v0.7.0",
    )

    go_repository(
        name = "com_github_marten_seemann_qpack",
        importpath = "github.com/marten-seemann/qpack",
        sum = "h1:jvTsT/HpCn2UZJdP+UUB53FfUUgeOyG5K1ns0OJOGVs=",
        version = "v0.2.1",
    )

    go_repository(
        name = "com_github_marten_seemann_qtls_go1_15",
        importpath = "github.com/marten-seemann/qtls-go1-15",
        sum = "h1:Ci4EIUN6Rlb+D6GmLdej/bCQ4nPYNtVXQB+xjiXE1nk=",
        version = "v0.1.5",
    )
    go_repository(
        name = "com_github_marten_seemann_qtls_go1_16",
        importpath = "github.com/marten-seemann/qtls-go1-16",
        sum = "h1:xbHbOGGhrenVtII6Co8akhLEdrawwB2iHl5yhJRpnco=",
        version = "v0.1.4",
    )
    go_repository(
        name = "com_github_marten_seemann_qtls_go1_17",
        importpath = "github.com/marten-seemann/qtls-go1-17",
        sum = "h1:/rpmWuGvceLwwWuaKPdjpR4JJEUH0tq64/I3hvzaNLM=",
        version = "v0.1.0-rc.1",
    )

    go_repository(
        name = "com_github_marten_seemann_tcp",
        importpath = "github.com/marten-seemann/tcp",
        sum = "h1:br0buuQ854V8u83wA0rVZ8ttrq5CpaPZdvrK0LP2lOk=",
        version = "v0.0.0-20210406111302-dfbc87cc63fd",
    )
    go_repository(
        name = "com_github_matryer_moq",
        importpath = "github.com/matryer/moq",
        sum = "h1:HvFwW+cm9bCbZ/+vuGNq7CRWXql8c0y8nGeYpqmpvmk=",
        version = "v0.0.0-20190312154309-6cfb0558e1bd",
    )

    go_repository(
        name = "com_github_mattn_go_colorable",
        importpath = "github.com/mattn/go-colorable",
        sum = "h1:c1ghPdyEDarC70ftn0y+A/Ee++9zz8ljHG1b13eJ0s8=",
        version = "v0.1.8",
    )
    go_repository(
        name = "com_github_mattn_go_ieproxy",
        importpath = "github.com/mattn/go-ieproxy",
        sum = "h1:oNAwILwmgWKFpuU+dXvI6dl9jG2mAWAZLX3r9s0PPiw=",
        version = "v0.0.0-20190702010315-6dee0af9227d",
    )

    go_repository(
        name = "com_github_mattn_go_isatty",
        importpath = "github.com/mattn/go-isatty",
        sum = "h1:qdl+GuBjcsKKDco5BsxPJlId98mSWNKqYA+Co0SC1yA=",
        version = "v0.0.13",
    )
    go_repository(
        name = "com_github_mattn_go_runewidth",
        importpath = "github.com/mattn/go-runewidth",
        sum = "h1:Lm995f3rfxdpd6TSmuVCHVb/QhupuXlYr8sCI/QdE+0=",
        version = "v0.0.9",
    )

    go_repository(
        name = "com_github_mattn_go_sqlite3",
        importpath = "github.com/mattn/go-sqlite3",
        sum = "h1:LDdKkqtYlom37fkvqs8rMPFKAMe8+SgjbwZ6ex1/A/Q=",
        version = "v1.11.0",
    )
    go_repository(
        name = "com_github_mattn_go_tty",
        importpath = "github.com/mattn/go-tty",
        sum = "h1:d8RFOZ2IiFtFWBcKEHAFYJcPTf0wY5q0exFNJZVWa1U=",
        version = "v0.0.0-20180907095812-13ff1204f104",
    )
    go_repository(
        name = "com_github_matttproud_golang_protobuf_extensions",
        importpath = "github.com/matttproud/golang_protobuf_extensions",
        sum = "h1:4hp9jkHxhMHkqkrB3Ix0jegS5sx/RkqARlsWZ6pIwiU=",
        version = "v1.0.1",
    )
    go_repository(
        name = "com_github_mgutz_ansi",
        importpath = "github.com/mgutz/ansi",
        sum = "h1:j7+1HpAFS1zy5+Q4qx1fWh90gTKwiN4QCGoY9TWyyO4=",
        version = "v0.0.0-20170206155736-9520e82c474b",
    )
    go_repository(
        name = "com_github_microcosm_cc_bluemonday",
        importpath = "github.com/microcosm-cc/bluemonday",
        sum = "h1:SIYunPjnlXcW+gVfvm0IlSeR5U3WZUOLfVmqg85Go44=",
        version = "v1.0.1",
    )

    go_repository(
        name = "com_github_miekg_dns",
        importpath = "github.com/miekg/dns",
        sum = "h1:JKfpVSCB84vrAmHzyrsxB5NAr5kLoMXZArPSw7Qlgyg=",
        version = "v1.1.43",
    )
    go_repository(
        name = "com_github_mikioh_tcp",
        importpath = "github.com/mikioh/tcp",
        sum = "h1:bzE/A84HN25pxAuk9Eej1Kz9OUelF97nAc82bDquQI8=",
        version = "v0.0.0-20190314235350-803a9b46060c",
    )
    go_repository(
        name = "com_github_mikioh_tcpinfo",
        importpath = "github.com/mikioh/tcpinfo",
        sum = "h1:z78hV3sbSMAUoyUMM0I83AUIT6Hu17AWfgjzIbtrYFc=",
        version = "v0.0.0-20190314235526-30a79bb1804b",
    )
    go_repository(
        name = "com_github_mikioh_tcpopt",
        importpath = "github.com/mikioh/tcpopt",
        sum = "h1:PTfri+PuQmWDqERdnNMiD9ZejrlswWrCpBEZgWOiTrc=",
        version = "v0.0.0-20190314235656-172688c1accc",
    )

    go_repository(
        name = "com_github_minio_blake2b_simd",
        importpath = "github.com/minio/blake2b-simd",
        sum = "h1:lYpkrQH5ajf0OXOcUbGjvZxxijuBwbbmlSxLiuofa+g=",
        version = "v0.0.0-20160723061019-3f5f724cb5b1",
    )
    go_repository(
        name = "com_github_minio_highwayhash",
        importpath = "github.com/minio/highwayhash",
        sum = "h1:dZ6IIu8Z14VlC0VpfKofAhCy74wu/Qb5gcn52yWoz/0=",
        version = "v1.0.1",
    )
    go_repository(
        name = "com_github_minio_sha256_simd",
        importpath = "github.com/minio/sha256-simd",
        sum = "h1:v1ta+49hkWZyvaKwrQB8elexRqm6Y0aMLjCNsrYxo6g=",
        version = "v1.0.0",
    )
    go_repository(
        name = "com_github_mitchellh_cli",
        importpath = "github.com/mitchellh/cli",
        sum = "h1:iGBIsUe3+HZ/AD/Vd7DErOt5sU9fa8Uj7A2s1aggv1Y=",
        version = "v1.0.0",
    )

    go_repository(
        name = "com_github_mitchellh_colorstring",
        importpath = "github.com/mitchellh/colorstring",
        sum = "h1:62I3jR2EmQ4l5rM/4FEfDWcRD+abF5XlKShorW5LRoQ=",
        version = "v0.0.0-20190213212951-d06e56a500db",
    )

    go_repository(
        name = "com_github_mitchellh_go_homedir",
        importpath = "github.com/mitchellh/go-homedir",
        sum = "h1:lukF9ziXFxDFPkA1vsr5zpc1XuPDn/wFntq5mG+4E0Y=",
        version = "v1.1.0",
    )
    go_repository(
        name = "com_github_mitchellh_go_testing_interface",
        importpath = "github.com/mitchellh/go-testing-interface",
        sum = "h1:fzU/JVNcaqHQEcVFAKeR41fkiLdIPrefOvVG1VZ96U0=",
        version = "v1.0.0",
    )
    go_repository(
        name = "com_github_mitchellh_gox",
        importpath = "github.com/mitchellh/gox",
        sum = "h1:lfGJxY7ToLJQjHHwi0EX6uYBdK78egf954SQl13PQJc=",
        version = "v0.4.0",
    )
    go_repository(
        name = "com_github_mitchellh_iochan",
        importpath = "github.com/mitchellh/iochan",
        sum = "h1:C+X3KsSTLFVBr/tK1eYN/vs4rJcvsiLU338UhYPJWeY=",
        version = "v1.0.0",
    )

    go_repository(
        name = "com_github_mitchellh_mapstructure",
        importpath = "github.com/mitchellh/mapstructure",
        sum = "h1:CpVNEelQCZBooIPDn+AR3NpivK/TIKU8bDxdASFVQag=",
        version = "v1.4.1",
    )
    go_repository(
        name = "com_github_mitchellh_pointerstructure",
        importpath = "github.com/mitchellh/pointerstructure",
        sum = "h1:O+i9nHnXS3l/9Wu7r4NrEdwA2VFTicjUEN1uBnDo34A=",
        version = "v1.2.0",
    )

    go_repository(
        name = "com_github_modern_go_concurrent",
        importpath = "github.com/modern-go/concurrent",
        sum = "h1:TRLaZ9cD/w8PVh93nsPXa1VrQ6jlwL5oN8l14QlcNfg=",
        version = "v0.0.0-20180306012644-bacd9c7ef1dd",
    )
    go_repository(
        name = "com_github_modern_go_reflect2",
        importpath = "github.com/modern-go/reflect2",
        sum = "h1:9f412s+6RmYXLWZSEzVVgPGK7C2PphHj5RJrvfx9AWI=",
        version = "v1.0.1",
    )
    go_repository(
        name = "com_github_mohae_deepcopy",
        importpath = "github.com/mohae/deepcopy",
        sum = "h1:RWengNIwukTxcDr9M+97sNutRR1RKhG96O6jWumTTnw=",
        version = "v0.0.0-20170929034955-c48cc78d4826",
    )
    go_repository(
        name = "com_github_mr_tron_base58",
        importpath = "github.com/mr-tron/base58",
        sum = "h1:T/HDJBh4ZCPbU39/+c3rRvE0uKBQlU27+QI8LJ4t64o=",
        version = "v1.2.0",
    )

    go_repository(
        name = "com_github_mschoch_smat",
        importpath = "github.com/mschoch/smat",
        sum = "h1:VeRdUYdCw49yizlSbMEn2SZ+gT+3IUKx8BqxyQdz+BY=",
        version = "v0.0.0-20160514031455-90eadee771ae",
    )
    go_repository(
        name = "com_github_multiformats_go_base32",
        importpath = "github.com/multiformats/go-base32",
        sum = "h1:tw5+NhuwaOjJCC5Pp82QuXbrmLzWg7uxlMFp8Nq/kkI=",
        version = "v0.0.3",
    )
    go_repository(
        name = "com_github_multiformats_go_base36",
        importpath = "github.com/multiformats/go-base36",
        sum = "h1:JR6TyF7JjGd3m6FbLU2cOxhC0Li8z8dLNGQ89tUg4F4=",
        version = "v0.1.0",
    )

    go_repository(
        name = "com_github_multiformats_go_multiaddr",
        importpath = "github.com/multiformats/go-multiaddr",
        sum = "h1:hL/K4ZJhJ5PTw3nwylq9lGU5yArzcAroZmex1ghSEkQ=",
        version = "v0.4.0",
    )
    go_repository(
        name = "com_github_multiformats_go_multiaddr_dns",
        importpath = "github.com/multiformats/go-multiaddr-dns",
        sum = "h1:QgQgR+LQVt3NPTjbrLLpsaT2ufAA2y0Mkk+QRVJbW3A=",
        version = "v0.3.1",
    )
    go_repository(
        name = "com_github_multiformats_go_multiaddr_fmt",
        importpath = "github.com/multiformats/go-multiaddr-fmt",
        sum = "h1:WLEFClPycPkp4fnIzoFoV9FVd49/eQsuaL3/CWe167E=",
        version = "v0.1.0",
    )
    go_repository(
        name = "com_github_multiformats_go_multiaddr_net",
        importpath = "github.com/multiformats/go-multiaddr-net",
        sum = "h1:MSXRGN0mFymt6B1yo/6BPnIRpLPEnKgQNvVfCX5VDJk=",
        version = "v0.2.0",
    )
    go_repository(
        name = "com_github_multiformats_go_multibase",
        importpath = "github.com/multiformats/go-multibase",
        sum = "h1:l/B6bJDQjvQ5G52jw4QGSYeOTZoAwIO77RblWplfIqk=",
        version = "v0.0.3",
    )
    go_repository(
        name = "com_github_multiformats_go_multihash",
        importpath = "github.com/multiformats/go-multihash",
        sum = "h1:hWOPdrNqDjwHDx82vsYGSDZNyktOJJ2dzZJzFkOV1jM=",
        version = "v0.0.15",
    )
    go_repository(
        name = "com_github_multiformats_go_multistream",
        importpath = "github.com/multiformats/go-multistream",
        sum = "h1:TCYu1BHTDr1F/Qm75qwYISQdzGcRdC21nFgQW7l7GBo=",
        version = "v0.2.2",
    )
    go_repository(
        name = "com_github_multiformats_go_varint",
        importpath = "github.com/multiformats/go-varint",
        sum = "h1:gk85QWKxh3TazbLxED/NlDVv8+q+ReFJk7Y2W/KhfNY=",
        version = "v0.0.6",
    )
    go_repository(
        name = "com_github_munnerz_goautoneg",
        importpath = "github.com/munnerz/goautoneg",
        sum = "h1:7PxY7LVfSZm7PEeBTyK1rj1gABdCO2mbri6GKO1cMDs=",
        version = "v0.0.0-20120707110453-a547fc61f48d",
    )
    go_repository(
        name = "com_github_mwitkow_go_conntrack",
        importpath = "github.com/mwitkow/go-conntrack",
        sum = "h1:KUppIJq7/+SVif2QVs3tOP0zanoHgBEVAwHxUSIzRqU=",
        version = "v0.0.0-20190716064945-2f068394615f",
    )
    go_repository(
        name = "com_github_mxk_go_flowrate",
        importpath = "github.com/mxk/go-flowrate",
        sum = "h1:y5//uYreIhSUg3J1GEMiLbxo1LJaP8RfCpH6pymGZus=",
        version = "v0.0.0-20140419014527-cca7078d478f",
    )
    go_repository(
        name = "com_github_naoina_go_stringutil",
        importpath = "github.com/naoina/go-stringutil",
        sum = "h1:rCUeRUHjBjGTSHl0VC00jUPLz8/F9dDzYI70Hzifhks=",
        version = "v0.1.0",
    )

    go_repository(
        name = "com_github_naoina_toml",
        importpath = "github.com/naoina/toml",
        sum = "h1:shk/vn9oCoOTmwcouEdwIeOtOGA/ELRUw/GwvxwfT+0=",
        version = "v0.1.2-0.20170918210437-9fafd6967416",
    )
    go_repository(
        name = "com_github_nats_io_jwt",
        importpath = "github.com/nats-io/jwt",
        sum = "h1:+RB5hMpXUUA2dfxuhBTEkMOrYmM+gKIZYS1KjSostMI=",
        version = "v0.3.2",
    )
    go_repository(
        name = "com_github_nats_io_nats_go",
        importpath = "github.com/nats-io/nats.go",
        sum = "h1:ik3HbLhZ0YABLto7iX80pZLPw/6dx3T+++MZJwLnMrQ=",
        version = "v1.9.1",
    )
    go_repository(
        name = "com_github_nats_io_nats_server_v2",
        importpath = "github.com/nats-io/nats-server/v2",
        sum = "h1:i2Ly0B+1+rzNZHHWtD4ZwKi+OU5l+uQo1iDHZ2PmiIc=",
        version = "v2.1.2",
    )
    go_repository(
        name = "com_github_nats_io_nkeys",
        importpath = "github.com/nats-io/nkeys",
        sum = "h1:6JrEfig+HzTH85yxzhSVbjHRJv9cn0p6n3IngIcM5/k=",
        version = "v0.1.3",
    )
    go_repository(
        name = "com_github_nats_io_nuid",
        importpath = "github.com/nats-io/nuid",
        sum = "h1:5iA8DT8V7q8WK2EScv2padNa/rTESc1KdnPw4TC2paw=",
        version = "v1.0.1",
    )

    go_repository(
        name = "com_github_neelance_astrewrite",
        importpath = "github.com/neelance/astrewrite",
        sum = "h1:D6paGObi5Wud7xg83MaEFyjxQB1W5bz5d0IFppr+ymk=",
        version = "v0.0.0-20160511093645-99348263ae86",
    )
    go_repository(
        name = "com_github_neelance_sourcemap",
        importpath = "github.com/neelance/sourcemap",
        sum = "h1:eFXv9Nu1lGbrNbj619aWwZfVF5HBrm9Plte8aNptuTI=",
        version = "v0.0.0-20151028013722-8c68805598ab",
    )

    go_repository(
        name = "com_github_nishanths_predeclared",
        importpath = "github.com/nishanths/predeclared",
        sum = "h1:3f0nxAmdj/VoCGN/ijdMy7bj6SBagaqYg1B0hu8clMA=",
        version = "v0.0.0-20200524104333-86fad755b4d3",
    )

    go_repository(
        name = "com_github_nxadm_tail",
        importpath = "github.com/nxadm/tail",
        sum = "h1:nPr65rt6Y5JFSKQO7qToXr7pePgD6Gwiw05lkbyAQTE=",
        version = "v1.4.8",
    )
    go_repository(
        name = "com_github_nytimes_gziphandler",
        importpath = "github.com/NYTimes/gziphandler",
        sum = "h1:lsxEuwrXEAokXB9qhlbKWPpo3KMLZQ5WB5WLQRW1uq0=",
        version = "v0.0.0-20170623195520-56545f4a5d46",
    )
    go_repository(
        name = "com_github_oklog_oklog",
        importpath = "github.com/oklog/oklog",
        sum = "h1:wVfs8F+in6nTBMkA7CbRw+zZMIB7nNM825cM1wuzoTk=",
        version = "v0.3.2",
    )
    go_repository(
        name = "com_github_oklog_run",
        importpath = "github.com/oklog/run",
        sum = "h1:Ru7dDtJNOyC66gQ5dQmaCa0qIsAUFY3sFpK1Xk8igrw=",
        version = "v1.0.0",
    )

    go_repository(
        name = "com_github_oklog_ulid",
        importpath = "github.com/oklog/ulid",
        sum = "h1:EGfNDEx6MqHz8B3uNV6QAib1UR2Lm97sHi3ocA6ESJ4=",
        version = "v1.3.1",
    )
    go_repository(
        name = "com_github_olekukonko_tablewriter",
        importpath = "github.com/olekukonko/tablewriter",
        sum = "h1:P2Ga83D34wi1o9J6Wh1mRuqd4mF/x/lgBS7N7AbDhec=",
        version = "v0.0.5",
    )
    go_repository(
        name = "com_github_oneofone_xxhash",
        importpath = "github.com/OneOfOne/xxhash",
        sum = "h1:KMrpdQIwFcEqXDklaen+P1axHaj9BSKzvpUUfnHldSE=",
        version = "v1.2.2",
    )
    go_repository(
        name = "com_github_onsi_ginkgo",
        importpath = "github.com/onsi/ginkgo",
        sum = "h1:29JGrr5oVBm5ulCWet69zQkzWipVXIol6ygQUe/EzNc=",
        version = "v1.16.4",
    )
    go_repository(
        name = "com_github_onsi_gomega",
        importpath = "github.com/onsi/gomega",
        sum = "h1:7lLHu94wT9Ij0o6EWWclhu0aOh32VxhkwEJvzuWPeak=",
        version = "v1.13.0",
    )
    go_repository(
        name = "com_github_op_go_logging",
        importpath = "github.com/op/go-logging",
        sum = "h1:lDH9UUVJtmYCjyT0CI4q8xvlXPxeZ0gYCVvWbmPlp88=",
        version = "v0.0.0-20160315200505-970db520ece7",
    )

    go_repository(
        name = "com_github_openconfig_gnmi",
        importpath = "github.com/openconfig/gnmi",
        sum = "h1:a380JP+B7xlMbEQOlha1buKhzBPXFqgFXplyWCEIGEY=",
        version = "v0.0.0-20190823184014-89b2bf29312c",
    )
    go_repository(
        name = "com_github_openconfig_reference",
        importpath = "github.com/openconfig/reference",
        sum = "h1:yHCGAHg2zMaW8olLrqEt3SAHGcEx2aJPEQWMRCyravY=",
        version = "v0.0.0-20190727015836-8dfd928c9696",
    )
    go_repository(
        name = "com_github_opentracing_basictracer_go",
        importpath = "github.com/opentracing/basictracer-go",
        sum = "h1:YyUAhaEfjoWXclZVJ9sGoNct7j4TVk7lZWlQw5UXuoo=",
        version = "v1.0.0",
    )
    go_repository(
        name = "com_github_opentracing_contrib_go_observer",
        importpath = "github.com/opentracing-contrib/go-observer",
        sum = "h1:lM6RxxfUMrYL/f8bWEUqdXrANWtrL7Nndbm9iFN0DlU=",
        version = "v0.0.0-20170622124052-a52f23424492",
    )

    go_repository(
        name = "com_github_opentracing_opentracing_go",
        importpath = "github.com/opentracing/opentracing-go",
        sum = "h1:uEJPy/1a5RIPAJ0Ov+OIO8OxWu77jEv+1B0VhjKrZUs=",
        version = "v1.2.0",
    )
    go_repository(
        name = "com_github_openzipkin_contrib_zipkin_go_opentracing",
        importpath = "github.com/openzipkin-contrib/zipkin-go-opentracing",
        sum = "h1:ZCnq+JUrvXcDVhX/xRolRBZifmabN1HcS1wrPSvxhrU=",
        version = "v0.4.5",
    )
    go_repository(
        name = "com_github_openzipkin_zipkin_go",
        importpath = "github.com/openzipkin/zipkin-go",
        sum = "h1:nY8Hti+WKaP0cRsSeQ026wU03QsM762XBeCXBb9NAWI=",
        version = "v0.2.2",
    )
    go_repository(
        name = "com_github_pact_foundation_pact_go",
        importpath = "github.com/pact-foundation/pact-go",
        sum = "h1:OYkFijGHoZAYbOIb1LWXrwKQbMMRUv1oQ89blD2Mh2Q=",
        version = "v1.0.4",
    )
    go_repository(
        name = "com_github_pascaldekloe_goe",
        importpath = "github.com/pascaldekloe/goe",
        sum = "h1:Lgl0gzECD8GnQ5QCWA8o6BtfL6mDH5rQgM4/fX3avOs=",
        version = "v0.0.0-20180627143212-57f6aae5913c",
    )

    go_repository(
        name = "com_github_patrickmn_go_cache",
        importpath = "github.com/patrickmn/go-cache",
        sum = "h1:HRMgzkcYKYpi3C8ajMPV8OFXaaRUnok+kx1WdO15EQc=",
        version = "v2.1.0+incompatible",
    )
    go_repository(
        name = "com_github_paulbellamy_ratecounter",
        importpath = "github.com/paulbellamy/ratecounter",
        sum = "h1:2L/RhJq+HA8gBQImDXtLPrDXK5qAj6ozWVK/zFXVJGs=",
        version = "v0.2.0",
    )

    go_repository(
        name = "com_github_pborman_uuid",
        importpath = "github.com/pborman/uuid",
        sum = "h1:+ZZIw58t/ozdjRaXh/3awHfmWRbzYxJoAdNJxe/3pvw=",
        version = "v1.2.1",
    )
    go_repository(
        name = "com_github_pelletier_go_toml",
        importpath = "github.com/pelletier/go-toml",
        sum = "h1:T5zMGML61Wp+FlcbWjRDT7yAxhJNAiPPLOFECq181zc=",
        version = "v1.2.0",
    )
    go_repository(
        name = "com_github_performancecopilot_speed",
        importpath = "github.com/performancecopilot/speed",
        sum = "h1:2WnRzIquHa5QxaJKShDkLM+sc0JPuwhXzK8OYOyt3Vg=",
        version = "v3.0.0+incompatible",
    )

    go_repository(
        name = "com_github_peterbourgon_diskv",
        importpath = "github.com/peterbourgon/diskv",
        sum = "h1:UBdAOUP5p4RWqPBg048CAvpKN+vxiaj6gdUUzhl4XmI=",
        version = "v2.0.1+incompatible",
    )

    go_repository(
        name = "com_github_peterh_liner",
        importpath = "github.com/peterh/liner",
        sum = "h1:w/UPXyl5GfahFxcTOz2j9wCIHNI+pUPr2laqpojKNCg=",
        version = "v1.2.0",
    )

    go_repository(
        name = "com_github_philhofer_fwd",
        importpath = "github.com/philhofer/fwd",
        sum = "h1:UbZqGr5Y38ApvM/V/jEljVxwocdweyH+vmYvRPBnbqQ=",
        version = "v1.0.0",
    )

    go_repository(
        name = "com_github_pierrec_lz4",
        importpath = "github.com/pierrec/lz4",
        sum = "h1:mFe7ttWaflA46Mhqh+jUfjp2qTbPYxLB2/OyBppH9dg=",
        version = "v2.4.1+incompatible",
    )

    go_repository(
        name = "com_github_pkg_errors",
        importpath = "github.com/pkg/errors",
        sum = "h1:FEBLx1zS214owpjy7qsBeixbURkuhQAwrK5UwLGTwt4=",
        version = "v0.9.1",
    )
    go_repository(
        name = "com_github_pkg_profile",
        importpath = "github.com/pkg/profile",
        sum = "h1:042Buzk+NhDI+DeSAA62RwJL8VAuZUMQZUjCsRz1Mug=",
        version = "v1.5.0",
    )

    go_repository(
        name = "com_github_pkg_term",
        importpath = "github.com/pkg/term",
        sum = "h1:tFwafIEMf0B7NlcxV/zJ6leBIa81D3hgGSgsE5hCkOQ=",
        version = "v0.0.0-20180730021639-bffc007b7fd5",
    )
    go_repository(
        name = "com_github_pmezard_go_difflib",
        importpath = "github.com/pmezard/go-difflib",
        sum = "h1:4DBwDE0NGyQoBHbLQYPwSUPoCMWR5BEzIk/f1lZbAQM=",
        version = "v1.0.0",
    )
    go_repository(
        name = "com_github_posener_complete",
        importpath = "github.com/posener/complete",
        sum = "h1:ccV59UEOTzVDnDUEFdT95ZzHVZ+5+158q8+SJb2QV5w=",
        version = "v1.1.1",
    )

    go_repository(
        name = "com_github_prometheus_client_golang",
        importpath = "github.com/prometheus/client_golang",
        sum = "h1:HNkLOAEQMIDv/K+04rukrLx6ch7msSRwf3/SASFAGtQ=",
        version = "v1.11.0",
    )
    go_repository(
        name = "com_github_prometheus_client_model",
        importpath = "github.com/prometheus/client_model",
        sum = "h1:uq5h0d+GuxiXLJLNABMgp2qUWDPiLvgCzz2dUR+/W/M=",
        version = "v0.2.0",
    )
    go_repository(
        name = "com_github_prometheus_common",
        importpath = "github.com/prometheus/common",
        sum = "h1:JEkYlQnpzrzQFxi6gnukFPdQ+ac82oRhzMcIduJu/Ug=",
        version = "v0.30.0",
    )
    go_repository(
        name = "com_github_prometheus_procfs",
        importpath = "github.com/prometheus/procfs",
        sum = "h1:4jVXhlkAyzOScmCkXBTOLRLTz8EeU+eyjrwB/EPq0VU=",
        version = "v0.7.3",
    )
    go_repository(
        name = "com_github_prometheus_prom2json",
        importpath = "github.com/prometheus/prom2json",
        sum = "h1:BlqrtbT9lLH3ZsOVhXPsHzFrApCTKRifB7gjJuypu6Y=",
        version = "v1.3.0",
    )

    go_repository(
        name = "com_github_prometheus_tsdb",
        importpath = "github.com/prometheus/tsdb",
        sum = "h1:If5rVCMTp6W2SiRAQFlbpJNgVlgMEd+U2GZckwK38ic=",
        version = "v0.10.0",
    )
    go_repository(
        name = "com_github_prysmaticlabs_eth2_types",
        importpath = "github.com/prysmaticlabs/eth2-types",
        sum = "h1:1dN7YAqMN3oAJ0LceWcyv/U4jHLh+5urnSnr4br6zg4=",
        version = "v0.0.0-20210303084904-c9735a06829d",
    )
    go_repository(
        name = "com_github_prysmaticlabs_go_bitfield",
        importpath = "github.com/prysmaticlabs/go-bitfield",
        sum = "h1:0tVE4tdWQK9ZpYygoV7+vS6QkDvQVySboMVEIxBJmXw=",
        version = "v0.0.0-20210809151128-385d8c5e3fb7",
    )
    go_repository(
        name = "com_github_prysmaticlabs_prombbolt",
        importpath = "github.com/prysmaticlabs/prombbolt",
        sum = "h1:9PHRCuO/VN0s9k+RmLykho7AjDxblNYI5bYKed16NPU=",
        version = "v0.0.0-20210126082820-9b7adba6db7c",
    )
    go_repository(
        name = "com_github_prysmaticlabs_protoc_gen_go_cast",
        importpath = "github.com/prysmaticlabs/protoc-gen-go-cast",
        sum = "h1:+jhXLjEYVW4qU2z5SOxlxN+Hv/A9FDf0HpfDurfMEz0=",
        version = "v0.0.0-20211014160335-757fae4f38c6",
    )

    go_repository(
        name = "com_github_puerkitobio_purell",
        importpath = "github.com/PuerkitoBio/purell",
        sum = "h1:0GoNN3taZV6QI81IXgCbxMyEaJDXMSIjArYBCYzVVvs=",
        version = "v1.0.0",
    )
    go_repository(
        name = "com_github_puerkitobio_urlesc",
        importpath = "github.com/PuerkitoBio/urlesc",
        sum = "h1:JCHLVE3B+kJde7bIEo5N4J+ZbLhp0J1Fs+ulyRws4gE=",
        version = "v0.0.0-20160726150825-5bd2802263f2",
    )
    go_repository(
        name = "com_github_r3labs_sse",
        importpath = "github.com/r3labs/sse",
        sum = "h1:zAsgcP8MhzAbhMnB1QQ2O7ZhWYVGYSR2iVcjzQuPV+o=",
        version = "v0.0.0-20210224172625-26fe804710bc",
    )

    go_repository(
        name = "com_github_rcrowley_go_metrics",
        importpath = "github.com/rcrowley/go-metrics",
        sum = "h1:dY6ETXrvDG7Sa4vE8ZQG4yqWg6UnOcbqTAahkV813vQ=",
        version = "v0.0.0-20190826022208-cac0b30c2563",
    )

    go_repository(
        name = "com_github_retailnext_hllpp",
        importpath = "github.com/retailnext/hllpp",
        sum = "h1:RnWNS9Hlm8BIkjr6wx8li5abe0fr73jljLycdfemTp0=",
        version = "v1.0.1-0.20180308014038-101a6d2f8b52",
    )
    go_repository(
        name = "com_github_rjeczalik_notify",
        importpath = "github.com/rjeczalik/notify",
        sum = "h1:CLCKso/QK1snAlnhNR/CNvNiFU2saUtjV0bx3EwNeCE=",
        version = "v0.9.1",
    )

    go_repository(
        name = "com_github_rogpeppe_fastuuid",
        importpath = "github.com/rogpeppe/fastuuid",
        sum = "h1:Ppwyp6VYCF1nvBTXL3trRso7mXMlRrw9ooo375wvi2s=",
        version = "v1.2.0",
    )
    go_repository(
        name = "com_github_rogpeppe_go_internal",
        importpath = "github.com/rogpeppe/go-internal",
        sum = "h1:RR9dF3JtopPvtkroDZuVD7qquD0bnHlKSqaQhgwt8yk=",
        version = "v1.3.0",
    )

    go_repository(
        name = "com_github_rs_cors",
        importpath = "github.com/rs/cors",
        sum = "h1:+88SsELBHx5r+hZ8TCkggzSstaWNbDvThkVK8H6f9ik=",
        version = "v1.7.0",
    )

    go_repository(
        name = "com_github_russross_blackfriday",
        importpath = "github.com/russross/blackfriday",
        sum = "h1:HyvC0ARfnZBqnXwABFeSZHpKvJHJJfPz81GNueLj0oo=",
        version = "v1.5.2",
    )

    go_repository(
        name = "com_github_russross_blackfriday_v2",
        importpath = "github.com/russross/blackfriday/v2",
        sum = "h1:lPqVAte+HuHNfhJ/0LC98ESWRz8afy9tM/0RK8m9o+Q=",
        version = "v2.0.1",
    )
    go_repository(
        name = "com_github_ryanuber_columnize",
        importpath = "github.com/ryanuber/columnize",
        sum = "h1:UFr9zpz4xgTnIE5yIMtWAMngCdZ9p/+q6lTbgelo80M=",
        version = "v0.0.0-20160712163229-9b3edd62028f",
    )
    go_repository(
        name = "com_github_samuel_go_zookeeper",
        importpath = "github.com/samuel/go-zookeeper",
        sum = "h1:p3Vo3i64TCLY7gIfzeQaUJ+kppEO5WQG3cL8iE8tGHU=",
        version = "v0.0.0-20190923202752-2cc03de413da",
    )

    go_repository(
        name = "com_github_satori_go_uuid",
        importpath = "github.com/satori/go.uuid",
        sum = "h1:0uYX9dsZ2yD7q2RtLRtPSdGDWzjeM3TbMJP9utgA0ww=",
        version = "v1.2.0",
    )

    go_repository(
        name = "com_github_schollz_progressbar_v3",
        importpath = "github.com/schollz/progressbar/v3",
        sum = "h1:nMinx+JaEm/zJz4cEyClQeAw5rsYSB5th3xv+5lV6Vg=",
        version = "v3.3.4",
    )
    go_repository(
        name = "com_github_sean_seed",
        importpath = "github.com/sean-/seed",
        sum = "h1:nn5Wsu0esKSJiIVhscUtVbo7ada43DJhG55ua/hjS5I=",
        version = "v0.0.0-20170313163322-e2103e2c3529",
    )
    go_repository(
        name = "com_github_segmentio_kafka_go",
        importpath = "github.com/segmentio/kafka-go",
        sum = "h1:HtCSf6B4gN/87yc5qTl7WsxPKQIIGXLPPM1bMCPOsoY=",
        version = "v0.2.0",
    )

    go_repository(
        name = "com_github_sergi_go_diff",
        importpath = "github.com/sergi/go-diff",
        sum = "h1:Kpca3qRNrduNnOQeazBd0ysaKrUJiIuISHxogkT9RPQ=",
        version = "v1.0.0",
    )

    go_repository(
        name = "com_github_shirou_gopsutil",
        importpath = "github.com/shirou/gopsutil",
        sum = "h1:Bn1aCHHRnjv4Bl16T8rcaFjYSrGrIZvpiGO6P3Q4GpU=",
        version = "v3.21.4-0.20210419000835-c7a38de76ee5+incompatible",
    )
    go_repository(
        name = "com_github_shopify_sarama",
        importpath = "github.com/Shopify/sarama",
        sum = "h1:3jnfWKD7gVwbB1KSy/lE0szA9duPuSFLViK0o/d3DgA=",
        version = "v1.26.1",
    )
    go_repository(
        name = "com_github_shopify_toxiproxy",
        importpath = "github.com/Shopify/toxiproxy",
        sum = "h1:TKdv8HiTLgE5wdJuEML90aBgNWsokNbMijUGhmcoBJc=",
        version = "v2.1.4+incompatible",
    )
    go_repository(
        name = "com_github_shurcool_component",
        importpath = "github.com/shurcooL/component",
        sum = "h1:Fth6mevc5rX7glNLpbAMJnqKlfIkcTjZCSHEeqvKbcI=",
        version = "v0.0.0-20170202220835-f88ec8f54cc4",
    )
    go_repository(
        name = "com_github_shurcool_events",
        importpath = "github.com/shurcooL/events",
        sum = "h1:vabduItPAIz9px5iryD5peyx7O3Ya8TBThapgXim98o=",
        version = "v0.0.0-20181021180414-410e4ca65f48",
    )
    go_repository(
        name = "com_github_shurcool_github_flavored_markdown",
        importpath = "github.com/shurcooL/github_flavored_markdown",
        sum = "h1:qb9IthCFBmROJ6YBS31BEMeSYjOscSiG+EO+JVNTz64=",
        version = "v0.0.0-20181002035957-2122de532470",
    )
    go_repository(
        name = "com_github_shurcool_go",
        importpath = "github.com/shurcooL/go",
        sum = "h1:MZM7FHLqUHYI0Y/mQAt3d2aYa0SiNms/hFqC9qJYolM=",
        version = "v0.0.0-20180423040247-9e1955d9fb6e",
    )
    go_repository(
        name = "com_github_shurcool_go_goon",
        importpath = "github.com/shurcooL/go-goon",
        sum = "h1:llrF3Fs4018ePo4+G/HV/uQUqEI1HMDjCeOf2V6puPc=",
        version = "v0.0.0-20170922171312-37c2f522c041",
    )
    go_repository(
        name = "com_github_shurcool_gofontwoff",
        importpath = "github.com/shurcooL/gofontwoff",
        sum = "h1:Yoy/IzG4lULT6qZg62sVC+qyBL8DQkmD2zv6i7OImrc=",
        version = "v0.0.0-20180329035133-29b52fc0a18d",
    )
    go_repository(
        name = "com_github_shurcool_gopherjslib",
        importpath = "github.com/shurcooL/gopherjslib",
        sum = "h1:UOk+nlt1BJtTcH15CT7iNO7YVWTfTv/DNwEAQHLIaDQ=",
        version = "v0.0.0-20160914041154-feb6d3990c2c",
    )
    go_repository(
        name = "com_github_shurcool_highlight_diff",
        importpath = "github.com/shurcooL/highlight_diff",
        sum = "h1:vYEG87HxbU6dXj5npkeulCS96Dtz5xg3jcfCgpcvbIw=",
        version = "v0.0.0-20170515013008-09bb4053de1b",
    )
    go_repository(
        name = "com_github_shurcool_highlight_go",
        importpath = "github.com/shurcooL/highlight_go",
        sum = "h1:7pDq9pAMCQgRohFmd25X8hIH8VxmT3TaDm+r9LHxgBk=",
        version = "v0.0.0-20181028180052-98c3abbbae20",
    )
    go_repository(
        name = "com_github_shurcool_home",
        importpath = "github.com/shurcooL/home",
        sum = "h1:MPblCbqA5+z6XARjScMfz1TqtJC7TuTRj0U9VqIBs6k=",
        version = "v0.0.0-20181020052607-80b7ffcb30f9",
    )
    go_repository(
        name = "com_github_shurcool_htmlg",
        importpath = "github.com/shurcooL/htmlg",
        sum = "h1:crYRwvwjdVh1biHzzciFHe8DrZcYrVcZFlJtykhRctg=",
        version = "v0.0.0-20170918183704-d01228ac9e50",
    )
    go_repository(
        name = "com_github_shurcool_httperror",
        importpath = "github.com/shurcooL/httperror",
        sum = "h1:eHRtZoIi6n9Wo1uR+RU44C247msLWwyA89hVKwRLkMk=",
        version = "v0.0.0-20170206035902-86b7830d14cc",
    )
    go_repository(
        name = "com_github_shurcool_httpfs",
        importpath = "github.com/shurcooL/httpfs",
        sum = "h1:SWV2fHctRpRrp49VXJ6UZja7gU9QLHwRpIPBN89SKEo=",
        version = "v0.0.0-20171119174359-809beceb2371",
    )
    go_repository(
        name = "com_github_shurcool_httpgzip",
        importpath = "github.com/shurcooL/httpgzip",
        sum = "h1:fxoFD0in0/CBzXoyNhMTjvBZYW6ilSnTw7N7y/8vkmM=",
        version = "v0.0.0-20180522190206-b1c53ac65af9",
    )
    go_repository(
        name = "com_github_shurcool_issues",
        importpath = "github.com/shurcooL/issues",
        sum = "h1:T4wuULTrzCKMFlg3HmKHgXAF8oStFb/+lOIupLV2v+o=",
        version = "v0.0.0-20181008053335-6292fdc1e191",
    )
    go_repository(
        name = "com_github_shurcool_issuesapp",
        importpath = "github.com/shurcooL/issuesapp",
        sum = "h1:Y+TeIabU8sJD10Qwd/zMty2/LEaT9GNDaA6nyZf+jgo=",
        version = "v0.0.0-20180602232740-048589ce2241",
    )
    go_repository(
        name = "com_github_shurcool_notifications",
        importpath = "github.com/shurcooL/notifications",
        sum = "h1:TQVQrsyNaimGwF7bIhzoVC9QkKm4KsWd8cECGzFx8gI=",
        version = "v0.0.0-20181007000457-627ab5aea122",
    )
    go_repository(
        name = "com_github_shurcool_octicon",
        importpath = "github.com/shurcooL/octicon",
        sum = "h1:bu666BQci+y4S0tVRVjsHUeRon6vUXmsGBwdowgMrg4=",
        version = "v0.0.0-20181028054416-fa4f57f9efb2",
    )
    go_repository(
        name = "com_github_shurcool_reactions",
        importpath = "github.com/shurcooL/reactions",
        sum = "h1:LneqU9PHDsg/AkPDU3AkqMxnMYL+imaqkpflHu73us8=",
        version = "v0.0.0-20181006231557-f2e0b4ca5b82",
    )

    go_repository(
        name = "com_github_shurcool_sanitized_anchor_name",
        importpath = "github.com/shurcooL/sanitized_anchor_name",
        sum = "h1:PdmoCO6wvbs+7yrJyMORt4/BmY5IYyJwS/kOiWx8mHo=",
        version = "v1.0.0",
    )
    go_repository(
        name = "com_github_shurcool_users",
        importpath = "github.com/shurcooL/users",
        sum = "h1:YGaxtkYjb8mnTvtufv2LKLwCQu2/C7qFB7UtrOlTWOY=",
        version = "v0.0.0-20180125191416-49c67e49c537",
    )
    go_repository(
        name = "com_github_shurcool_webdavfs",
        importpath = "github.com/shurcooL/webdavfs",
        sum = "h1:JtcyT0rk/9PKOdnKQzuDR+FSjh7SGtJwpgVpfZBRKlQ=",
        version = "v0.0.0-20170829043945-18c3829fa133",
    )

    go_repository(
        name = "com_github_sirupsen_logrus",
        importpath = "github.com/sirupsen/logrus",
        sum = "h1:UBcNElsrwanuuMsnGSlYmtmgbb23qDR5dG+6X6Oo89I=",
        version = "v1.6.0",
    )

    go_repository(
        name = "com_github_smartystreets_assertions",
        importpath = "github.com/smartystreets/assertions",
        sum = "h1:zE9ykElWQ6/NYmHa3jpm/yHnI4xSofP+UP6SpjHcSeM=",
        version = "v0.0.0-20180927180507-b2de0cb4f26d",
    )
    go_repository(
        name = "com_github_smartystreets_goconvey",
        importpath = "github.com/smartystreets/goconvey",
        sum = "h1:fv0U8FUIMPNf1L9lnHLvLhgicrIVChEkdzIKYqbNC9s=",
        version = "v1.6.4",
    )
    go_repository(
        name = "com_github_smola_gocompat",
        importpath = "github.com/smola/gocompat",
        sum = "h1:6b1oIMlUXIpz//VKEDzPVBK8KG7beVwmHIUEBIs/Pns=",
        version = "v0.2.0",
    )
    go_repository(
        name = "com_github_soheilhy_cmux",
        importpath = "github.com/soheilhy/cmux",
        sum = "h1:0HKaf1o97UwFjHH9o5XsHUOF+tqmdA7KEzXLpiyaw0E=",
        version = "v0.1.4",
    )
    go_repository(
        name = "com_github_sony_gobreaker",
        importpath = "github.com/sony/gobreaker",
        sum = "h1:oMnRNZXX5j85zso6xCPRNPtmAycat+WcoKbklScLDgQ=",
        version = "v0.4.1",
    )
    go_repository(
        name = "com_github_sourcegraph_annotate",
        importpath = "github.com/sourcegraph/annotate",
        sum = "h1:yKm7XZV6j9Ev6lojP2XaIshpT4ymkqhMeSghO5Ps00E=",
        version = "v0.0.0-20160123013949-f4cad6c6324d",
    )
    go_repository(
        name = "com_github_sourcegraph_syntaxhighlight",
        importpath = "github.com/sourcegraph/syntaxhighlight",
        sum = "h1:qpG93cPwA5f7s/ZPBJnGOYQNK/vKsaDaseuKT5Asee8=",
        version = "v0.0.0-20170531221838-bd320f5d308e",
    )

    go_repository(
        name = "com_github_spacemonkeygo_openssl",
        importpath = "github.com/spacemonkeygo/openssl",
        sum = "h1:/eS3yfGjQKG+9kayBkj0ip1BGhq6zJ3eaVksphxAaek=",
        version = "v0.0.0-20181017203307-c2dcc5cca94a",
    )
    go_repository(
        name = "com_github_spacemonkeygo_spacelog",
        importpath = "github.com/spacemonkeygo/spacelog",
        sum = "h1:RC6RW7j+1+HkWaX/Yh71Ee5ZHaHYt7ZP4sQgUrm6cDU=",
        version = "v0.0.0-20180420211403-2296661a0572",
    )

    go_repository(
        name = "com_github_spaolacci_murmur3",
        importpath = "github.com/spaolacci/murmur3",
        sum = "h1:7c1g84S4BPRrfL5Xrdp6fOJ206sU9y293DDHaoy0bLI=",
        version = "v1.1.0",
    )
    go_repository(
        name = "com_github_spf13_afero",
        importpath = "github.com/spf13/afero",
        sum = "h1:5jhuqJyZCZf2JRofRvN/nIFgIWNzPa3/Vz8mYylgbWc=",
        version = "v1.2.2",
    )
    go_repository(
        name = "com_github_spf13_cast",
        importpath = "github.com/spf13/cast",
        sum = "h1:oget//CVOEoFewqQxwr0Ej5yjygnqGkvggSE/gB35Q8=",
        version = "v1.3.0",
    )

    go_repository(
        name = "com_github_spf13_cobra",
        importpath = "github.com/spf13/cobra",
        sum = "h1:O63eWlXlvyw4YdsuatjRIU6emvJ2fqz+PTdMEoxIT2s=",
        version = "v1.0.1-0.20201006035406-b97b5ead31f7",
    )
    go_repository(
        name = "com_github_spf13_jwalterweatherman",
        importpath = "github.com/spf13/jwalterweatherman",
        sum = "h1:XHEdyB+EcvlqZamSM4ZOMGlc93t6AcsBEu9Gc1vn7yk=",
        version = "v1.0.0",
    )

    go_repository(
        name = "com_github_spf13_pflag",
        importpath = "github.com/spf13/pflag",
        sum = "h1:iy+VFUOCP1a+8yFto/drg2CJ5u0yRoB7fZw3DKv/JXA=",
        version = "v1.0.5",
    )
    go_repository(
        name = "com_github_spf13_viper",
        importpath = "github.com/spf13/viper",
        sum = "h1:xVKxvI7ouOI5I+U9s2eeiUfMaWBVoXA3AWskkrqK0VM=",
        version = "v1.7.0",
    )
    go_repository(
        name = "com_github_src_d_envconfig",
        importpath = "github.com/src-d/envconfig",
        sum = "h1:/AJi6DtjFhZKNx3OB2qMsq7y4yT5//AeSZIe7rk+PX8=",
        version = "v1.0.0",
    )
    go_repository(
        name = "com_github_stackexchange_wmi",
        importpath = "github.com/StackExchange/wmi",
        sum = "h1:5sXbqlSomvdjlRbWyNqkPsJ3Fg+tQZCbgeX1VGljbQY=",
        version = "v0.0.0-20210224194228-fe8f1750fd46",
    )
    go_repository(
        name = "com_github_status_im_keycard_go",
        importpath = "github.com/status-im/keycard-go",
        sum = "h1:Oo2KZNP70KE0+IUJSidPj/BFS/RXNHmKIJOdckzml2E=",
        version = "v0.0.0-20200402102358-957c09536969",
    )

    go_repository(
        name = "com_github_streadway_amqp",
        importpath = "github.com/streadway/amqp",
        sum = "h1:WhxRHzgeVGETMlmVfqhRn8RIeeNoPr2Czh33I4Zdccw=",
        version = "v0.0.0-20190827072141-edfb9018d271",
    )
    go_repository(
        name = "com_github_streadway_handy",
        importpath = "github.com/streadway/handy",
        sum = "h1:AhmOdSHeswKHBjhsLs/7+1voOxT+LLrSk/Nxvk35fug=",
        version = "v0.0.0-20190108123426-d5acb3125c2a",
    )

    go_repository(
        name = "com_github_stretchr_objx",
        importpath = "github.com/stretchr/objx",
        sum = "h1:2vfRuCMp5sSVIDSqO8oNnWJq7mPa6KVP3iPIwFBuy8A=",
        version = "v0.1.1",
    )
    go_repository(
        name = "com_github_stretchr_testify",
        importpath = "github.com/stretchr/testify",
        sum = "h1:nwc3DEeHmmLAfoZucVR881uASk0Mfjw8xYJ99tb5CcY=",
        version = "v1.7.0",
    )

    go_repository(
        name = "com_github_subosito_gotenv",
        importpath = "github.com/subosito/gotenv",
        sum = "h1:Slr1R9HxAlEKefgq5jn9U+DnETlIUa6HfgEzj0g5d7s=",
        version = "v1.2.0",
    )
    http_archive(
        name = "com_github_supranational_blst",
        urls = [
            "https://github.com/supranational/blst/archive/0eab29bb46449d45be14df98ce38cbb8f9a05918.tar.gz",
        ],
        strip_prefix = "blst-0eab29bb46449d45be14df98ce38cbb8f9a05918",
        build_file = "//third_party:blst/blst.BUILD",
        sha256 = "29e818ea9636a604d86f53a2bab7ad5cba20ff043606edb81f3a384ff58393cd",
    )
    go_repository(
        name = "com_github_syndtr_goleveldb",
        importpath = "github.com/syndtr/goleveldb",
        sum = "h1:epCh84lMvA70Z7CTTCmYQn2CKbY8j86K7/FAIr141uY=",
        version = "v1.0.1-0.20210819022825-2ae1ddf74ef7",
    )
    go_repository(
        name = "com_github_tarm_serial",
        importpath = "github.com/tarm/serial",
        sum = "h1:UyzmZLoiDWMRywV4DUYb9Fbt8uiOSooupjTq10vpvnU=",
        version = "v0.0.0-20180830185346-98f6abe2eb07",
    )

    go_repository(
        name = "com_github_templexxx_cpufeat",
        importpath = "github.com/templexxx/cpufeat",
        sum = "h1:89CEmDvlq/F7SJEOqkIdNDGJXrQIhuIx9D2DBXjavSU=",
        version = "v0.0.0-20180724012125-cef66df7f161",
    )
    go_repository(
        name = "com_github_templexxx_xor",
        importpath = "github.com/templexxx/xor",
        sum = "h1:fj5tQ8acgNUr6O8LEplsxDhUIe2573iLkJc+PqnzZTI=",
        version = "v0.0.0-20191217153810-f85b25db303b",
    )
    go_repository(
        name = "com_github_thomaso_mirodin_intmath",
        importpath = "github.com/thomaso-mirodin/intmath",
        sum = "h1:cR8/SYRgyQCt5cNCMniB/ZScMkhI9nk8U5C7SbISXjo=",
        version = "v0.0.0-20160323211736-5dc6d854e46e",
    )

    go_repository(
        name = "com_github_tinylib_msgp",
        importpath = "github.com/tinylib/msgp",
        sum = "h1:DfdQrzQa7Yh2es9SuLkixqxuXS2SxsdYn0KbdrOGWD8=",
        version = "v1.0.2",
    )
    go_repository(
        name = "com_github_tjfoc_gmsm",
        importpath = "github.com/tjfoc/gmsm",
        sum = "h1:i7c6Za/IlgBvnGxYpfD7L3TGuaS+v6oGcgq+J9/ecEA=",
        version = "v1.3.0",
    )
    go_repository(
        name = "com_github_tklauser_go_sysconf",
        importpath = "github.com/tklauser/go-sysconf",
        sum = "h1:uu3Xl4nkLzQfXNsWn15rPc/HQCJKObbt1dKJeWp3vU4=",
        version = "v0.3.5",
    )
    go_repository(
        name = "com_github_tklauser_numcpus",
        importpath = "github.com/tklauser/numcpus",
        sum = "h1:oyhllyrScuYI6g+h/zUvNXNp1wy7x8qQy3t/piefldA=",
        version = "v0.2.2",
    )

    go_repository(
        name = "com_github_tmc_grpc_websocket_proxy",
        importpath = "github.com/tmc/grpc-websocket-proxy",
        sum = "h1:LnC5Kc/wtumK+WB441p7ynQJzVuNRJiqddSIE3IlSEQ=",
        version = "v0.0.0-20190109142713-0ad062ec5ee5",
    )

    go_repository(
        name = "com_github_trailofbits_go_mutexasserts",
        importpath = "github.com/trailofbits/go-mutexasserts",
        sum = "h1:8LRP+2JK8piIUU16ZDgWDXwjJcuJNTtCzadjTZj8Jf0=",
        version = "v0.0.0-20200708152505-19999e7d3cef",
    )
    go_repository(
        name = "com_github_twitchtv_twirp",
        importpath = "github.com/twitchtv/twirp",
        sum = "h1:3fNSDoSPyq+fTrifIvGue9XM/tptzuhiGY83rxPVNUg=",
        version = "v7.1.0+incompatible",
    )
    go_repository(
        name = "com_github_tyler_smith_go_bip39",
        importpath = "github.com/tyler-smith/go-bip39",
        sum = "h1:5eUemwrMargf3BSLRRCalXT93Ns6pQJIjYQN2nyfOP8=",
        version = "v1.1.0",
    )

    go_repository(
        name = "com_github_uber_jaeger_client_go",
        importpath = "github.com/uber/jaeger-client-go",
        sum = "h1:IxcNZ7WRY1Y3G4poYlx24szfsn/3LvK9QHCq9oQw8+U=",
        version = "v2.25.0+incompatible",
    )
    go_repository(
        name = "com_github_ugorji_go_codec",
        importpath = "github.com/ugorji/go/codec",
        sum = "h1:3SVOIvH7Ae1KRYyQWRjXWJEA9sS/c/pjvH++55Gr648=",
        version = "v0.0.0-20181204163529-d75b2dcb6bc8",
    )

    go_repository(
        name = "com_github_urfave_cli",
        importpath = "github.com/urfave/cli",
        sum = "h1:+mkCCcOFKPnCmVYVcURKps1Xe+3zP90gSYGNfRkjoIY=",
        version = "v1.22.1",
    )
    go_repository(
        name = "com_github_urfave_cli_v2",
        importpath = "github.com/urfave/cli/v2",
        sum = "h1:qph92Y649prgesehzOrQjdWyxFOp/QVM+6imKHad91M=",
        version = "v2.3.0",
    )
    go_repository(
        name = "com_github_valyala_bytebufferpool",
        importpath = "github.com/valyala/bytebufferpool",
        sum = "h1:GqA5TC/0021Y/b9FG4Oi9Mr3q7XYx6KllzawFIhcdPw=",
        version = "v1.0.0",
    )
    go_repository(
        name = "com_github_valyala_fasttemplate",
        importpath = "github.com/valyala/fasttemplate",
        sum = "h1:TVEnxayobAdVkhQfrfes2IzOB6o+z4roRkPF52WA1u4=",
        version = "v1.2.1",
    )

    go_repository(
        name = "com_github_viant_assertly",
        importpath = "github.com/viant/assertly",
        sum = "h1:5x1GzBaRteIwTr5RAGFVG14uNeRFxVNbXPWrK2qAgpc=",
        version = "v0.4.8",
    )
    go_repository(
        name = "com_github_viant_toolbox",
        importpath = "github.com/viant/toolbox",
        sum = "h1:6TteTDQ68CjgcCe8wH3D3ZhUQQOJXMTbj/D9rkk2a1k=",
        version = "v0.24.0",
    )

    go_repository(
        name = "com_github_victoriametrics_fastcache",
        importpath = "github.com/VictoriaMetrics/fastcache",
        sum = "h1:C/3Oi3EiBCqufydp1neRZkqcwmEiuRT9c3fqvvgKm5o=",
        version = "v1.6.0",
    )
    go_repository(
        name = "com_github_vividcortex_gohistogram",
        importpath = "github.com/VividCortex/gohistogram",
        sum = "h1:6+hBz+qvs0JOrrNhhmR7lFxo5sINxBCGXrdtl/UvroE=",
        version = "v1.0.0",
    )

    go_repository(
        name = "com_github_wealdtech_go_bytesutil",
        importpath = "github.com/wealdtech/go-bytesutil",
        sum = "h1:ocEg3Ke2GkZ4vQw5lp46rmO+pfqCCTgq35gqOy8JKVc=",
        version = "v1.1.1",
    )

    go_repository(
        name = "com_github_wealdtech_go_eth2_types_v2",
        build_directives = [
            "gazelle:resolve go github.com/herumi/bls-eth-go-binary/bls @herumi_bls_eth_go_binary//:go_default_library",
        ],
        importpath = "github.com/wealdtech/go-eth2-types/v2",
        sum = "h1:tiA6T88M6XQIbrV5Zz53l1G5HtRERcxQfmET225V4Ls=",
        version = "v2.5.2",
    )
    go_repository(
        name = "com_github_wealdtech_go_eth2_util",
        importpath = "github.com/wealdtech/go-eth2-util",
        sum = "h1:2INPeOR35x5LdFFpSzyw954WzTD+DFyHe3yKlJnG5As=",
        version = "v1.6.3",
    )

    go_repository(
        name = "com_github_wealdtech_go_eth2_wallet_encryptor_keystorev4",
        importpath = "github.com/wealdtech/go-eth2-wallet-encryptor-keystorev4",
        sum = "h1:SxrDVSr+oXuT1x8kZt4uWqNCvv5xXEGV9zd7cuSrZS8=",
        version = "v1.1.3",
    )

    go_repository(
        name = "com_github_wealdtech_go_eth2_wallet_types_v2",
        importpath = "github.com/wealdtech/go-eth2-wallet-types/v2",
        sum = "h1:264/meVYWt1wFw6Mtn+xwkZkXjID42gNra4rycoiDXI=",
        version = "v2.8.2",
    )
    go_repository(
        name = "com_github_wercker_journalhook",
        importpath = "github.com/wercker/journalhook",
        sum = "h1:shC1HB1UogxN5Ech3Yqaaxj1X/P656PPCB4RbojIJqc=",
        version = "v0.0.0-20180428041537-5d0a5ae867b3",
    )

    go_repository(
        name = "com_github_whyrusleeping_go_keyspace",
        importpath = "github.com/whyrusleeping/go-keyspace",
        sum = "h1:EKhdznlJHPMoKr0XTrX+IlJs1LH3lyx2nfr1dOlZ79k=",
        version = "v0.0.0-20160322163242-5b898ac5add1",
    )
    go_repository(
        name = "com_github_whyrusleeping_go_logging",
        importpath = "github.com/whyrusleeping/go-logging",
        sum = "h1:fwpzlmT0kRC/Fmd0MdmGgJG/CXIZ6gFq46FQZjprUcc=",
        version = "v0.0.1",
    )

    go_repository(
        name = "com_github_whyrusleeping_mafmt",
        importpath = "github.com/whyrusleeping/mafmt",
        sum = "h1:TCghSl5kkwEE0j+sU/gudyhVMRlpBin8fMBBHg59EbA=",
        version = "v1.2.8",
    )
    go_repository(
        name = "com_github_whyrusleeping_mdns",
        importpath = "github.com/whyrusleeping/mdns",
        sum = "h1:Y1/FEOpaCpD21WxrmfeIYCFPuVPRCY2XZTWzTNHGw30=",
        version = "v0.0.0-20190826153040-b9b60ed33aa9",
    )

    go_repository(
        name = "com_github_whyrusleeping_multiaddr_filter",
        importpath = "github.com/whyrusleeping/multiaddr-filter",
        sum = "h1:E9S12nwJwEOXe2d6gT6qxdvqMnNq+VnSsKPgm2ZZNds=",
        version = "v0.0.0-20160516205228-e903e4adabd7",
    )
    go_repository(
        name = "com_github_whyrusleeping_timecache",
        importpath = "github.com/whyrusleeping/timecache",
        sum = "h1:lYbXeSvJi5zk5GLKVuid9TVjS9a0OmLIDKTfoZBL6Ow=",
        version = "v0.0.0-20160911033111-cfcb2f1abfee",
    )

    go_repository(
        name = "com_github_willf_bitset",
        importpath = "github.com/willf/bitset",
        sum = "h1:ekJIKh6+YbUIVt9DfNbkR5d6aFcFTLDRyJNAACURBg8=",
        version = "v1.1.3",
    )

    go_repository(
        name = "com_github_x_cray_logrus_prefixed_formatter",
        importpath = "github.com/x-cray/logrus-prefixed-formatter",
        sum = "h1:00txxvfBM9muc0jiLIEAkAcIMJzfthRT6usrui8uGmg=",
        version = "v0.5.2",
    )
    go_repository(
        name = "com_github_xdg_scram",
        importpath = "github.com/xdg/scram",
        sum = "h1:u40Z8hqBAAQyv+vATcGgV0YCnDjqSL7/q/JyPhhJSPk=",
        version = "v0.0.0-20180814205039-7eeb5667e42c",
    )
    go_repository(
        name = "com_github_xdg_stringprep",
        importpath = "github.com/xdg/stringprep",
        sum = "h1:d9X0esnoa3dFsV0FG35rAT0RIhYFlPq7MiP+DW89La0=",
        version = "v1.0.0",
    )
    go_repository(
        name = "com_github_xiang90_probing",
        importpath = "github.com/xiang90/probing",
        sum = "h1:eY9dn8+vbi4tKz5Qo6v2eYzo7kUS51QINcR5jNpbZS8=",
        version = "v0.0.0-20190116061207-43a291ad63a2",
    )

    go_repository(
        name = "com_github_xlab_treeprint",
        importpath = "github.com/xlab/treeprint",
        sum = "h1:YdYsPAZ2pC6Tow/nPZOPQ96O3hm/ToAkGsPLzedXERk=",
        version = "v0.0.0-20180616005107-d6fb6747feb6",
    )
    go_repository(
        name = "com_github_xordataexchange_crypt",
        importpath = "github.com/xordataexchange/crypt",
        sum = "h1:ESFSdwYZvkeru3RtdrYueztKhOBCSAAzS4Gf+k0tEow=",
        version = "v0.0.3-0.20170626215501-b2862e3d0a77",
    )
    go_repository(
        name = "com_github_xtaci_kcp_go",
        importpath = "github.com/xtaci/kcp-go",
        sum = "h1:TN1uey3Raw0sTz0Fg8GkfM0uH3YwzhnZWQ1bABv5xAg=",
        version = "v5.4.20+incompatible",
    )
    go_repository(
        name = "com_github_xtaci_lossyconn",
        importpath = "github.com/xtaci/lossyconn",
        sum = "h1:J0GxkO96kL4WF+AIT3M4mfUVinOCPgf2uUWYFUzN0sM=",
        version = "v0.0.0-20190602105132-8df528c0c9ae",
    )
    go_repository(
        name = "com_github_yuin_goldmark",
        importpath = "github.com/yuin/goldmark",
        sum = "h1:dPmz1Snjq0kmkz159iL7S6WzdahUTHnHB5M56WFVifs=",
        version = "v1.3.5",
    )

    go_repository(
        name = "com_google_cloud_go",
        importpath = "cloud.google.com/go",
        sum = "h1:Dg9iHVQfrhq82rUNu9ZxUDrJLaxFUe/HlCVaLyRruq8=",
        version = "v0.65.0",
    )

    go_repository(
        name = "com_google_cloud_go_bigquery",
        importpath = "cloud.google.com/go/bigquery",
        sum = "h1:PQcPefKFdaIzjQFbiyOgAqyx8q5djaE7x9Sqe712DPA=",
        version = "v1.8.0",
    )
    go_repository(
        name = "com_google_cloud_go_bigtable",
        importpath = "cloud.google.com/go/bigtable",
        sum = "h1:F4cCmA4nuV84V5zYQ3MKY+M1Cw1avHDuf3S/LcZPA9c=",
        version = "v1.2.0",
    )
    go_repository(
        name = "com_google_cloud_go_datastore",
        importpath = "cloud.google.com/go/datastore",
        sum = "h1:/May9ojXjRkPBNVrq+oWLqmWCkr4OU5uRY29bu0mRyQ=",
        version = "v1.1.0",
    )

    go_repository(
        name = "com_google_cloud_go_firestore",
        importpath = "cloud.google.com/go/firestore",
        sum = "h1:9x7Bx0A9R5/M9jibeJeZWqjeVEIxYW9fZYqB9a70/bY=",
        version = "v1.1.0",
    )
    go_repository(
        name = "com_google_cloud_go_pubsub",
        importpath = "cloud.google.com/go/pubsub",
        sum = "h1:ukjixP1wl0LpnZ6LWtZJ0mX5tBmjp1f8Sqer8Z2OMUU=",
        version = "v1.3.1",
    )
    go_repository(
        name = "com_google_cloud_go_storage",
        importpath = "cloud.google.com/go/storage",
        sum = "h1:STgFzyU5/8miMl0//zKh2aQeTyeaUH3WN9bSUiJ09bA=",
        version = "v1.10.0",
    )
    go_repository(
        name = "com_shuralyov_dmitri_app_changes",
        importpath = "dmitri.shuralyov.com/app/changes",
        sum = "h1:hJiie5Bf3QucGRa4ymsAUOxyhYwGEz1xrsVk0P8erlw=",
        version = "v0.0.0-20180602232624-0a106ad413e3",
    )

    go_repository(
        name = "com_shuralyov_dmitri_gpu_mtl",
        importpath = "dmitri.shuralyov.com/gpu/mtl",
        sum = "h1:VpgP7xuJadIUuKccphEpTJnWhS2jkQyMt6Y7pJCD7fY=",
        version = "v0.0.0-20190408044501-666a987793e9",
    )
    go_repository(
        name = "com_shuralyov_dmitri_html_belt",
        importpath = "dmitri.shuralyov.com/html/belt",
        sum = "h1:SPOUaucgtVls75mg+X7CXigS71EnsfVUK/2CgVrwqgw=",
        version = "v0.0.0-20180602232347-f7d459c86be0",
    )
    go_repository(
        name = "com_shuralyov_dmitri_service_change",
        importpath = "dmitri.shuralyov.com/service/change",
        sum = "h1:GvWw74lx5noHocd+f6HBMXK6DuggBB1dhVkuGZbv7qM=",
        version = "v0.0.0-20181023043359-a85b471d5412",
    )
    go_repository(
        name = "com_shuralyov_dmitri_state",
        importpath = "dmitri.shuralyov.com/state",
        sum = "h1:ivON6cwHK1OH26MZyWDCnbTRZZf0IhNsENoNAKFS1g4=",
        version = "v0.0.0-20180228185332-28bcc343414c",
    )

    go_repository(
        name = "com_sourcegraph_sourcegraph_appdash",
        importpath = "sourcegraph.com/sourcegraph/appdash",
        sum = "h1:ucqkfpjg9WzSUubAO62csmucvxl4/JeW3F4I4909XkM=",
        version = "v0.0.0-20190731080439-ebfcffb1b5c0",
    )
    go_repository(
        name = "com_sourcegraph_sourcegraph_go_diff",
        importpath = "sourcegraph.com/sourcegraph/go-diff",
        sum = "h1:eTiIR0CoWjGzJcnQ3OkhIl/b9GJovq4lSAVRt0ZFEG8=",
        version = "v0.5.0",
    )
    go_repository(
        name = "com_sourcegraph_sqs_pbtypes",
        importpath = "sourcegraph.com/sqs/pbtypes",
        sum = "h1:JPJh2pk3+X4lXAkZIk2RuE/7/FoK9maXw+TNPJhVS/c=",
        version = "v0.0.0-20180604144634-d3ebe8f20ae4",
    )

    # Note: go_repository is already wrapped with maybe!
    maybe(
        git_repository,
        name = "graknlabs_bazel_distribution",
        commit = "962f3a7e56942430c0ec120c24f9e9f2a9c2ce1a",
        remote = "https://github.com/graknlabs/bazel-distribution",
        shallow_since = "1569509514 +0300",
    )

    go_repository(
        name = "in_gopkg_alecthomas_kingpin_v2",
        importpath = "gopkg.in/alecthomas/kingpin.v2",
        sum = "h1:jMFz6MfLP0/4fUyZle81rXUoxOBFi19VUFKVDOQfozc=",
        version = "v2.2.6",
    )
    go_repository(
        name = "in_gopkg_bsm_ratelimit_v1",
        importpath = "gopkg.in/bsm/ratelimit.v1",
        sum = "h1:stTHdEoWg1pQ8riaP5ROrjS6zy6wewH/Q2iwnLCQUXY=",
        version = "v1.0.0-20160220154919-db14e161995a",
    )
    go_repository(
        name = "in_gopkg_cenkalti_backoff_v1",
        importpath = "gopkg.in/cenkalti/backoff.v1",
        sum = "h1:Arh75ttbsvlpVA7WtVpH4u9h6Zl46xuptxqLxPiSo4Y=",
        version = "v1.1.0",
    )

    go_repository(
        name = "in_gopkg_check_v1",
        importpath = "gopkg.in/check.v1",
        sum = "h1:Hei/4ADfdWqJk1ZMxUNpqntNwaWcugrBjAiHlqqRiVk=",
        version = "v1.0.0-20201130134442-10cb98267c6c",
    )
    go_repository(
        name = "in_gopkg_cheggaaa_pb_v1",
        importpath = "gopkg.in/cheggaaa/pb.v1",
        sum = "h1:Ev7yu1/f6+d+b3pi5vPdRPc6nNtP1umSfcWiEfRqv6I=",
        version = "v1.0.25",
    )
    go_repository(
        name = "in_gopkg_d4l3k_messagediff_v1",
        importpath = "gopkg.in/d4l3k/messagediff.v1",
        sum = "h1:70AthpjunwzUiarMHyED52mj9UwtAnE89l1Gmrt3EU0=",
        version = "v1.2.1",
    )
    go_repository(
        name = "in_gopkg_errgo_v2",
        importpath = "gopkg.in/errgo.v2",
        sum = "h1:0vLT13EuvQ0hNvakwLuFZ/jYrLp5F3kcWHXdRggjCE8=",
        version = "v2.1.0",
    )
    go_repository(
        name = "in_gopkg_fsnotify_v1",
        importpath = "gopkg.in/fsnotify.v1",
        sum = "h1:xOHLXZwVvI9hhs+cLKq5+I5onOuwQLhQwiu63xxlHs4=",
        version = "v1.4.7",
    )
    go_repository(
        name = "in_gopkg_gcfg_v1",
        importpath = "gopkg.in/gcfg.v1",
        sum = "h1:m8OOJ4ccYHnx2f4gQwpno8nAX5OGOh7RLaaz0pj3Ogs=",
        version = "v1.2.3",
    )

    go_repository(
        name = "in_gopkg_inf_v0",
        importpath = "gopkg.in/inf.v0",
        sum = "h1:73M5CoZyi3ZLMOyDlQh031Cx6N9NDJ2Vvfl76EDAgDc=",
        version = "v0.9.1",
    )

    go_repository(
        name = "in_gopkg_ini_v1",
        importpath = "gopkg.in/ini.v1",
        sum = "h1:AQvPpx3LzTDM0AjnIRlVFwFFGC+npRopjZxLJj6gdno=",
        version = "v1.51.0",
    )
    go_repository(
        name = "in_gopkg_jcmturner_aescts_v1",
        importpath = "gopkg.in/jcmturner/aescts.v1",
        sum = "h1:cVVZBK2b1zY26haWB4vbBiZrfFQnfbTVrE3xZq6hrEw=",
        version = "v1.0.1",
    )
    go_repository(
        name = "in_gopkg_jcmturner_dnsutils_v1",
        importpath = "gopkg.in/jcmturner/dnsutils.v1",
        sum = "h1:cIuC1OLRGZrld+16ZJvvZxVJeKPsvd5eUIvxfoN5hSM=",
        version = "v1.0.1",
    )
    go_repository(
        name = "in_gopkg_jcmturner_goidentity_v3",
        importpath = "gopkg.in/jcmturner/goidentity.v3",
        sum = "h1:1duIyWiTaYvVx3YX2CYtpJbUFd7/UuPYCfgXtQ3VTbI=",
        version = "v3.0.0",
    )
    go_repository(
        name = "in_gopkg_jcmturner_gokrb5_v7",
        importpath = "gopkg.in/jcmturner/gokrb5.v7",
        sum = "h1:a9tsXlIDD9SKxotJMK3niV7rPZAJeX2aD/0yg3qlIrg=",
        version = "v7.5.0",
    )
    go_repository(
        name = "in_gopkg_jcmturner_rpc_v1",
        importpath = "gopkg.in/jcmturner/rpc.v1",
        sum = "h1:QHIUxTX1ISuAv9dD2wJ9HWQVuWDX/Zc0PfeC2tjc4rU=",
        version = "v1.1.0",
    )

    go_repository(
        name = "in_gopkg_natefinch_npipe_v2",
        importpath = "gopkg.in/natefinch/npipe.v2",
        sum = "h1:+JknDZhAj8YMt7GC73Ei8pv4MzjDUNPHgQWJdtMAaDU=",
        version = "v2.0.0-20160621034901-c1b8fa8bdcce",
    )
    go_repository(
        name = "in_gopkg_olebedev_go_duktape_v3",
        importpath = "gopkg.in/olebedev/go-duktape.v3",
        sum = "h1:a6cXbcDDUkSBlpnkWV1bJ+vv3mOgQEltEJ2rPxroVu0=",
        version = "v3.0.0-20200619000410-60c24ae608a6",
    )
    go_repository(
        name = "in_gopkg_redis_v4",
        importpath = "gopkg.in/redis.v4",
        sum = "h1:y3XbwQAiHwgNLUng56mgWYK39vsPqo8sT84XTEcxjr0=",
        version = "v4.2.4",
    )
    go_repository(
        name = "in_gopkg_resty_v1",
        importpath = "gopkg.in/resty.v1",
        sum = "h1:CuXP0Pjfw9rOuY6EP+UvtNvt5DSqHpIxILZKT/quCZI=",
        version = "v1.12.0",
    )

    go_repository(
        name = "in_gopkg_src_d_go_cli_v0",
        importpath = "gopkg.in/src-d/go-cli.v0",
        sum = "h1:mXa4inJUuWOoA4uEROxtJ3VMELMlVkIxIfcR0HBekAM=",
        version = "v0.0.0-20181105080154-d492247bbc0d",
    )
    go_repository(
        name = "in_gopkg_src_d_go_log_v1",
        importpath = "gopkg.in/src-d/go-log.v1",
        sum = "h1:heWvX7J6qbGWbeFS/aRmiy1eYaT+QMV6wNvHDyMjQV4=",
        version = "v1.0.1",
    )
    go_repository(
        name = "in_gopkg_tomb_v1",
        importpath = "gopkg.in/tomb.v1",
        sum = "h1:uRGJdciOHaEIrze2W8Q3AKkepLTh2hOroT7a+7czfdQ=",
        version = "v1.0.0-20141024135613-dd632973f1e7",
    )

    go_repository(
        name = "in_gopkg_urfave_cli_v1",
        importpath = "gopkg.in/urfave/cli.v1",
        sum = "h1:NdAVW6RYxDif9DhDHaAortIu956m2c0v+09AZBPTbE0=",
        version = "v1.20.0",
    )
    go_repository(
        name = "in_gopkg_warnings_v0",
        importpath = "gopkg.in/warnings.v0",
        sum = "h1:wFXVbFY8DY5/xOe1ECiWdKCzZlxgshcYVNkBHstARME=",
        version = "v0.1.2",
    )

    go_repository(
        name = "in_gopkg_yaml_v2",
        importpath = "gopkg.in/yaml.v2",
        nofuzz = True,
        sum = "h1:D8xgwECY7CYvx+Y2n4sBz93Jn9JRvxdiyyo8CTfuKaY=",
        version = "v2.4.0",
    )

    go_repository(
        name = "in_gopkg_yaml_v3",
        importpath = "gopkg.in/yaml.v3",
        sum = "h1:h8qDotaEPuJATrMmW04NCwg7v22aHH28wwpauUhK9Oo=",
        version = "v3.0.0-20210107192922-496545a6307b",
    )
    go_repository(
        name = "io_etcd_go_bbolt",
        importpath = "go.etcd.io/bbolt",
        sum = "h1:XAzx9gjCb0Rxj7EoqcClPD1d5ZBxZJk0jbuoPHenBt0=",
        version = "v1.3.5",
    )
    go_repository(
        name = "io_etcd_go_etcd",
        importpath = "go.etcd.io/etcd",
        sum = "h1:VcrIfasaLFkyjk6KNlXQSzO+B0fZcnECiDrKJsfxka0=",
        version = "v0.0.0-20191023171146-3cf2f69b5738",
    )

    go_repository(
        name = "io_k8s_api",
        build_file_proto_mode = "disable_global",
        importpath = "k8s.io/api",
        sum = "h1:2AJaUQdgUZLoDZHrun21PW2Nx9+ll6cUzvn3IKhSIn0=",
        version = "v0.18.3",
    )
    go_repository(
        name = "io_k8s_apimachinery",
        build_file_proto_mode = "disable_global",
        importpath = "k8s.io/apimachinery",
        sum = "h1:pOGcbVAhxADgUYnjS08EFXs9QMl8qaH5U4fr5LGUrSk=",
        version = "v0.18.3",
    )
    go_repository(
        name = "io_k8s_client_go",
        build_extra_args = ["-exclude=vendor"],
        build_naming_convention = "go_default_library",
        importpath = "k8s.io/client-go",
        sum = "h1:QaJzz92tsN67oorwzmoB0a9r9ZVHuD5ryjbCKP0U22k=",
        version = "v0.18.3",
    )
    go_repository(
        name = "io_k8s_gengo",
        importpath = "k8s.io/gengo",
        sum = "h1:4s3/R4+OYYYUKptXPhZKjQ04WJ6EhQQVFdjOFvCazDk=",
        version = "v0.0.0-20190128074634-0689ccc1d7d6",
    )

    go_repository(
        name = "io_k8s_klog",
        importpath = "k8s.io/klog",
        sum = "h1:Pt+yjF5aB1xDSVbau4VsWe+dQNzA0qv1LlXdC2dF6Q8=",
        version = "v1.0.0",
    )
    go_repository(
        name = "io_k8s_klog_v2",
        importpath = "k8s.io/klog/v2",
        sum = "h1:WmkrnW7fdrm0/DMClc+HIxtftvxVIPAhlVwMQo5yLco=",
        version = "v2.3.0",
    )
    go_repository(
        name = "io_k8s_kube_openapi",
        importpath = "k8s.io/kube-openapi",
        sum = "h1:Oh3Mzx5pJ+yIumsAD0MOECPVeXsVot0UkiaCGVyfGQY=",
        version = "v0.0.0-20200410145947-61e04a5be9a6",
    )

    go_repository(
        name = "io_k8s_sigs_structured_merge_diff_v3",
        importpath = "sigs.k8s.io/structured-merge-diff/v3",
        sum = "h1:dOmIZBMfhcHS09XZkMyUgkq5trg3/jRyJYFZUiaOp8E=",
        version = "v3.0.0",
    )

    go_repository(
        name = "io_k8s_sigs_yaml",
        importpath = "sigs.k8s.io/yaml",
        sum = "h1:kr/MCeFWJWTwyaHoR9c8EjH9OumOmoF9YGiZd7lFm/Q=",
        version = "v1.2.0",
    )
    go_repository(
        name = "io_k8s_utils",
        importpath = "k8s.io/utils",
        sum = "h1:ZtTUW5+ZWaoqjR3zOpRa7oFJ5d4aA22l4me/xArfOIc=",
        version = "v0.0.0-20200520001619-278ece378a50",
    )
    go_repository(
        name = "io_opencensus_go",
        importpath = "go.opencensus.io",
        sum = "h1:gqCw0LfLxScz8irSi8exQc7fyQ0fKQU/qnC/X8+V/1M=",
        version = "v0.23.0",
    )
    go_repository(
        name = "io_opencensus_go_contrib_exporter_jaeger",
        importpath = "contrib.go.opencensus.io/exporter/jaeger",
        sum = "h1:yGBYzYMewVL0yO9qqJv3Z5+IRhPdU7e9o/2oKpX4YvI=",
        version = "v0.2.1",
    )
    go_repository(
        name = "io_opentelemetry_go_proto_otlp",
        importpath = "go.opentelemetry.io/proto/otlp",
        sum = "h1:rwOQPCuKAKmwGKq2aVNnYIibI6wnV7EvzgfTCzcdGg8=",
        version = "v0.7.0",
    )

    go_repository(
        name = "io_rsc_binaryregexp",
        importpath = "rsc.io/binaryregexp",
        sum = "h1:HfqmD5MEmC0zvwBuF187nq9mdnXjXsSivRiXN7SmRkE=",
        version = "v0.2.0",
    )
    go_repository(
        name = "io_rsc_pdf",
        importpath = "rsc.io/pdf",
        sum = "h1:k1MczvYDUvJBe93bYd7wrZLLUEcLZAuF824/I4e5Xr4=",
        version = "v0.1.1",
    )
    go_repository(
        name = "io_rsc_quote_v3",
        importpath = "rsc.io/quote/v3",
        sum = "h1:9JKUTTIUgS6kzR9mK1YuGKv6Nl+DijDNIc0ghT58FaY=",
        version = "v3.1.0",
    )
    go_repository(
        name = "io_rsc_sampler",
        importpath = "rsc.io/sampler",
        sum = "h1:7uVkIFmeBqHfdjD+gZwtXXI+RODJ2Wc4O7MPEh/QiW4=",
        version = "v1.3.0",
    )
    go_repository(
        name = "org_apache_git_thrift_git",
        importpath = "git.apache.org/thrift.git",
        sum = "h1:OR8VhtwhcAI3U48/rzBsVOuHi0zDPzYI1xASVcdSgR8=",
        version = "v0.0.0-20180902110319-2566ecd5d999",
    )

    go_repository(
        name = "org_collectd",
        importpath = "collectd.org",
        sum = "h1:iNBHGw1VvPJxH2B6RiFWFZ+vsjo1lCdRszBeOuwGi00=",
        version = "v0.3.0",
    )
    go_repository(
        name = "org_go4",
        importpath = "go4.org",
        sum = "h1:+hE86LblG4AyDgwMCLTE6FOlM9+qjHSYS+rKqxUVdsM=",
        version = "v0.0.0-20180809161055-417644f6feb5",
    )
    go_repository(
        name = "org_go4_grpc",
        importpath = "grpc.go4.org",
        sum = "h1:tmXTu+dfa+d9Evp8NpJdgOy6+rt8/x4yG7qPBrtNfLY=",
        version = "v0.0.0-20170609214715-11d0a25b4919",
    )

    go_repository(
        name = "org_golang_google_api",
        importpath = "google.golang.org/api",
        sum = "h1:k40adF3uR+6x/+hO5Dh4ZFUqFp67vxvbpafFiJxl10A=",
        version = "v0.34.0",
    )
    go_repository(
        name = "org_golang_google_appengine",
        importpath = "google.golang.org/appengine",
        sum = "h1:FZR1q0exgwxzPzp/aF+VccGrSfxfPpkBqjIIEq3ru6c=",
        version = "v1.6.7",
    )
    go_repository(
        name = "org_golang_google_genproto",
        importpath = "google.golang.org/genproto",
        sum = "h1:KMgpo2lWy1vfrYjtxPAzR0aNWeAR1UdQykt6sj/hpBY=",
        version = "v0.0.0-20210426193834-eac7f76ac494",
    )

    go_repository(
        name = "org_golang_google_grpc",
        build_file_proto_mode = "disable",
        importpath = "google.golang.org/grpc",
        sum = "h1:AGJ0Ih4mHjSeibYkFGh1dD9KJ/eOtZ93I6hoHhukQ5Q=",
        version = "v1.40.0",
    )
    go_repository(
        name = "org_golang_google_grpc_cmd_protoc_gen_go_grpc",
        importpath = "google.golang.org/grpc/cmd/protoc-gen-go-grpc",
        sum = "h1:lQ+dE99pFsb8osbJB3oRfE5eW4Hx6a/lZQr8Jh+eoT4=",
        version = "v1.0.0",
    )
    go_repository(
        name = "org_golang_google_protobuf",
        importpath = "google.golang.org/protobuf",
        sum = "h1:SnqbnDw1V7RiZcXPx5MEeqPv2s79L9i7BJUlG/+RurQ=",
        version = "v1.27.1",
    )
    go_repository(
        name = "org_golang_x_build",
        importpath = "golang.org/x/build",
        sum = "h1:E2M5QgjZ/Jg+ObCQAudsXxuTsLj7Nl5RV/lZcQZmKSo=",
        version = "v0.0.0-20190111050920-041ab4dc3f9d",
    )

    go_repository(
        name = "org_golang_x_crypto",
        importpath = "golang.org/x/crypto",
        sum = "h1:/pEO3GD/ABYAjuakUS6xSEmmlyVS4kxBNkeA9tLJiTI=",
        version = "v0.0.0-20211117183948-ae814b36b871",
    )
    go_repository(
        name = "org_golang_x_exp",
        importpath = "golang.org/x/exp",
        sum = "h1:rMqLP+9XLy+LdbCXHjJHAmTfXCr93W7oruWA6Hq1Alc=",
        version = "v0.0.0-20200513190911-00229845015e",
    )
    go_repository(
        name = "org_golang_x_image",
        importpath = "golang.org/x/image",
        sum = "h1:+qEpEAPhDZ1o0x3tHzZTQDArnOixOzGD9HUJfcg0mb4=",
        version = "v0.0.0-20190802002840-cff245a6509b",
    )

    go_repository(
        name = "org_golang_x_lint",
        importpath = "golang.org/x/lint",
        sum = "h1:2M3HP5CCK1Si9FQhwnzYhXdG6DXeebvUHFpre8QvbyI=",
        version = "v0.0.0-20201208152925-83fdc39ff7b5",
    )
    go_repository(
        name = "org_golang_x_mobile",
        importpath = "golang.org/x/mobile",
        sum = "h1:4+4C/Iv2U4fMZBiMCc98MG1In4gJY5YRhtpDNeDeHWs=",
        version = "v0.0.0-20190719004257-d2bd2a29d028",
    )

    go_repository(
        name = "org_golang_x_mod",
        importpath = "golang.org/x/mod",
        sum = "h1:Gz96sIWK3OalVv/I/qNygP42zyoKp3xptRVCWRFEBvo=",
        version = "v0.4.2",
    )

    go_repository(
        name = "org_golang_x_net",
        importpath = "golang.org/x/net",
        sum = "h1:CIJ76btIcR3eFI5EgSo6k1qKw9KJexJuRLI9G7Hp5wE=",
        version = "v0.0.0-20211112202133-69e39bad7dc2",
    )
    go_repository(
        name = "org_golang_x_oauth2",
        importpath = "golang.org/x/oauth2",
        sum = "h1:pkQiBZBvdos9qq4wBAHqlzuZHEXo07pqV06ef90u1WI=",
        version = "v0.0.0-20210514164344-f6687ab2804c",
    )
    go_repository(
        name = "org_golang_x_perf",
        importpath = "golang.org/x/perf",
        sum = "h1:xYq6+9AtI+xP3M4r0N1hCkHrInHDBohhquRgx9Kk6gI=",
        version = "v0.0.0-20180704124530-6e6d33e29852",
    )

    go_repository(
        name = "org_golang_x_sync",
        importpath = "golang.org/x/sync",
        sum = "h1:5KslGYwFpkhGh+Q16bwMP3cOontH8FOep7tGV86Y7SQ=",
        version = "v0.0.0-20210220032951-036812b2e83c",
    )
    go_repository(
        name = "org_golang_x_sys",
        importpath = "golang.org/x/sys",
        sum = "h1:TyHqChC80pFkXWraUUf6RuB5IqFdQieMLwwCJokV2pc=",
        version = "v0.0.0-20211124211545-fe61309f8881",
    )
    go_repository(
        name = "org_golang_x_term",
        importpath = "golang.org/x/term",
        sum = "h1:v+OssWQX+hTHEmOBgwxdZxK4zHq3yOs8F9J7mk0PY8E=",
        version = "v0.0.0-20201126162022-7de9c90e9dd1",
    )

    go_repository(
        name = "org_golang_x_text",
        importpath = "golang.org/x/text",
        sum = "h1:olpwvP2KacW1ZWvsR7uQhoyTYvKAupfQrRGBFM352Gk=",
        version = "v0.3.7",
    )
    go_repository(
        name = "org_golang_x_time",
        importpath = "golang.org/x/time",
        sum = "h1:O8mE0/t419eoIwhTFpKVkHiTs/Igowgfkj25AcZrtiE=",
        version = "v0.0.0-20210220033141-f8bda1e9f3ba",
    )
    go_repository(
        name = "org_golang_x_tools",
        importpath = "golang.org/x/tools",
        sum = "h1:wGiQel/hW0NnEkJUk8lbzkX2gFJU6PFxf1v5OlCfuOs=",
        version = "v0.1.1",
    )

    go_repository(
        name = "org_golang_x_xerrors",
        importpath = "golang.org/x/xerrors",
        sum = "h1:go1bK/D/BFZV2I8cIQd1NKEZ+0owSTG1fDTci4IqFcE=",
        version = "v0.0.0-20200804184101-5ec99f83aff1",
    )

    go_repository(
        name = "org_gonum_v1_gonum",
        importpath = "gonum.org/v1/gonum",
        sum = "h1:DJy6UzXbahnGUf1ujUNkh/NEtK14qMo2nvlBPs4U5yw=",
        version = "v0.6.0",
    )
    go_repository(
        name = "org_gonum_v1_netlib",
        importpath = "gonum.org/v1/netlib",
        sum = "h1:OE9mWmgKkjJyEmDAAtGMPjXu+YNeGvK9VTSHY6+Qihc=",
        version = "v0.0.0-20190313105609-8cb42192e0e0",
    )
    go_repository(
        name = "org_gonum_v1_plot",
        importpath = "gonum.org/v1/plot",
        sum = "h1:Qh4dB5D/WpoUUp3lSod7qgoyEHbDGPUWjIbnqdqqe1k=",
        version = "v0.0.0-20190515093506-e2840ee46a6b",
    )
    go_repository(
        name = "org_uber_go_atomic",
        importpath = "go.uber.org/atomic",
        sum = "h1:ECmE8Bn/WFTYwEW/bpKD3M8VtR/zQVbavAoalC1PYyE=",
        version = "v1.9.0",
    )

    go_repository(
        name = "org_uber_go_automaxprocs",
        build_directives = [
            # Do not use this library directly.
            # Rather, load maxprocs from github.com/prysmaticlabs/runtime/maxprocs.
            "gazelle:go_visibility @prysm//runtime/maxprocs:__pkg__",
        ],
        importpath = "go.uber.org/automaxprocs",
        sum = "h1:II28aZoGdaglS5vVNnspf28lnZpXScxtIozx1lAjdb0=",
        version = "v1.3.0",
    )
    go_repository(
        name = "org_uber_go_goleak",
        importpath = "go.uber.org/goleak",
        sum = "h1:z+mqJhf6ss6BSfSM671tgKyZBFPTTJM+HLxnhPC3wu0=",
        version = "v1.1.10",
    )
    go_repository(
        name = "org_uber_go_multierr",
        importpath = "go.uber.org/multierr",
        sum = "h1:zaiO/rmgFjbmCXdSYJWQcdvOCsthmdaHfr3Gm2Kx4Ec=",
        version = "v1.7.0",
    )
    go_repository(
        name = "org_uber_go_tools",
        importpath = "go.uber.org/tools",
        sum = "h1:0mgffUl7nfd+FpvXMVz4IDEaUSmT1ysygQC7qYo7sG4=",
        version = "v0.0.0-20190618225709-2cfd321de3ee",
    )
    go_repository(
        name = "org_uber_go_zap",
        importpath = "go.uber.org/zap",
        sum = "h1:mZQZefskPPCMIBCSEH0v2/iUqqLrYtaeqwD6FUGUnFE=",
        version = "v1.19.0",
    )
    go_repository(
        name = "tools_gotest",
        importpath = "gotest.tools",
        sum = "h1:VsBPFP1AI068pPrMxtb/S8Zkgf9xEmTLJjfM+P5UIEo=",
        version = "v2.2.0+incompatible",
    )<|MERGE_RESOLUTION|>--- conflicted
+++ resolved
@@ -825,14 +825,9 @@
         importpath = "github.com/ethereum/go-ethereum",
         patch_args = ["-p1"],
         patches = ["//third_party:com_github_ethereum_go_ethereum_secp256k1.patch"],
-<<<<<<< HEAD
         replace = "github.com/MariusVanDerWijden/go-ethereum",
         sum = "h1:Zq7waRROmrrCpR3L12lfEcGcDzASNtDVgm/jXpVuVRM=",
         version = "v1.8.22-0.20211106132821-98240256ee51",
-=======
-        sum = "h1:DEYFP9zk+Gruf3ae1JOJVhNmxK28ee+sMELPLgYTXpA=",
-        version = "v1.10.13",
->>>>>>> afb49aae
     )
 
     go_repository(
