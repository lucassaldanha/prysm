// Package execution defines a runtime service which is tasked with
// communicating with an eth1 endpoint, processing logs from a deposit
// contract, and the latest eth1 data headers for usage in the beacon node.
package execution

import (
	"context"
	"fmt"
	"math/big"
	"reflect"
	"runtime/debug"
	"sort"
	"sync"
	"time"

	"github.com/ethereum/go-ethereum/accounts/abi/bind"
	"github.com/ethereum/go-ethereum/common"
	"github.com/ethereum/go-ethereum/common/hexutil"
	gethRPC "github.com/ethereum/go-ethereum/rpc"
	"github.com/pkg/errors"
	"github.com/prometheus/client_golang/prometheus"
	"github.com/prometheus/client_golang/prometheus/promauto"
	"github.com/prysmaticlabs/prysm/v4/beacon-chain/cache"
	"github.com/prysmaticlabs/prysm/v4/beacon-chain/cache/depositsnapshot"
	"github.com/prysmaticlabs/prysm/v4/beacon-chain/core/feed"
	statefeed "github.com/prysmaticlabs/prysm/v4/beacon-chain/core/feed/state"
	"github.com/prysmaticlabs/prysm/v4/beacon-chain/core/transition"
	"github.com/prysmaticlabs/prysm/v4/beacon-chain/db"
	"github.com/prysmaticlabs/prysm/v4/beacon-chain/execution/types"
	"github.com/prysmaticlabs/prysm/v4/beacon-chain/state"
	native "github.com/prysmaticlabs/prysm/v4/beacon-chain/state/state-native"
	"github.com/prysmaticlabs/prysm/v4/beacon-chain/state/stategen"
	"github.com/prysmaticlabs/prysm/v4/config/features"
	"github.com/prysmaticlabs/prysm/v4/config/params"
	"github.com/prysmaticlabs/prysm/v4/container/trie"
	contracts "github.com/prysmaticlabs/prysm/v4/contracts/deposit"
	"github.com/prysmaticlabs/prysm/v4/encoding/bytesutil"
	"github.com/prysmaticlabs/prysm/v4/monitoring/clientstats"
	"github.com/prysmaticlabs/prysm/v4/network"
	ethpb "github.com/prysmaticlabs/prysm/v4/proto/prysm/v1alpha1"
	prysmTime "github.com/prysmaticlabs/prysm/v4/time"
	"github.com/prysmaticlabs/prysm/v4/time/slots"
	"github.com/sirupsen/logrus"
)

var (
	validDepositsCount = promauto.NewCounter(prometheus.CounterOpts{
		Name: "powchain_valid_deposits_received",
		Help: "The number of valid deposits received in the deposit contract",
	})
	blockNumberGauge = promauto.NewGauge(prometheus.GaugeOpts{
		Name: "powchain_block_number",
		Help: "The current block number in the proof-of-work chain",
	})
	missedDepositLogsCount = promauto.NewCounter(prometheus.CounterOpts{
		Name: "powchain_missed_deposit_logs",
		Help: "The number of times a missed deposit log is detected",
	})
)

var (
	// time to wait before trying to reconnect with the eth1 node.
	backOffPeriod = 15 * time.Second
	// amount of times before we log the status of the eth1 dial attempt.
	logThreshold = 8
	// period to log chainstart related information
	logPeriod = 1 * time.Minute
)

// ChainStartFetcher retrieves information pertaining to the chain start event
// of the beacon chain for usage across various services.
type ChainStartFetcher interface {
	ChainStartEth1Data() *ethpb.Eth1Data
	PreGenesisState() state.BeaconState
	ClearPreGenesisData()
}

// ChainInfoFetcher retrieves information about eth1 metadata at the Ethereum consensus genesis time.
type ChainInfoFetcher interface {
	GenesisExecutionChainInfo() (uint64, *big.Int)
	ExecutionClientConnected() bool
	ExecutionClientEndpoint() string
	ExecutionClientConnectionErr() error
}

// POWBlockFetcher defines a struct that can retrieve mainchain blocks.
type POWBlockFetcher interface {
	BlockTimeByHeight(ctx context.Context, height *big.Int) (uint64, error)
	BlockByTimestamp(ctx context.Context, time uint64) (*types.HeaderInfo, error)
	BlockHashByHeight(ctx context.Context, height *big.Int) (common.Hash, error)
	BlockExists(ctx context.Context, hash common.Hash) (bool, *big.Int, error)
}

// Chain defines a standard interface for the powchain service in Prysm.
type Chain interface {
	ChainStartFetcher
	ChainInfoFetcher
	POWBlockFetcher
}

// RPCClient defines the rpc methods required to interact with the eth1 node.
type RPCClient interface {
	Close()
	BatchCall(b []gethRPC.BatchElem) error
	CallContext(ctx context.Context, result interface{}, method string, args ...interface{}) error
}

type RPCClientEmpty struct {
}

func (RPCClientEmpty) Close() {}
func (RPCClientEmpty) BatchCall([]gethRPC.BatchElem) error {
	return errors.New("rpc client is not initialized")
}

func (RPCClientEmpty) CallContext(context.Context, interface{}, string, ...interface{}) error {
	return errors.New("rpc client is not initialized")
}

// config defines a config struct for dependencies into the service.
type config struct {
	depositContractAddr     common.Address
	beaconDB                db.HeadAccessDatabase
	depositCache            cache.DepositCache
	stateNotifier           statefeed.Notifier
	stateGen                *stategen.State
	eth1HeaderReqLimit      uint64
	beaconNodeStatsUpdater  BeaconNodeStatsUpdater
	currHttpEndpoint        network.Endpoint
	headers                 []string
	finalizedStateAtStartup state.BeaconState
}

// Service fetches important information about the canonical
// eth1 chain via a web3 endpoint using an ethclient.
// The beacon chain requires synchronization with the eth1 chain's current
// block hash, block number, and access to logs within the
// Validator Registration Contract on the eth1 chain to kick off the beacon
// chain's validator registration process.
type Service struct {
	connectedETH1           bool
	isRunning               bool
	processingLock          sync.RWMutex
	latestEth1DataLock      sync.RWMutex
	cfg                     *config
	ctx                     context.Context
	cancel                  context.CancelFunc
	eth1HeadTicker          *time.Ticker
	httpLogger              bind.ContractFilterer
	rpcClient               RPCClient
	headerCache             *headerCache // cache to store block hash/block height.
	latestEth1Data          *ethpb.LatestETH1Data
	depositContractCaller   *contracts.DepositContractCaller
	depositTrie             cache.MerkleTree
	chainStartData          *ethpb.ChainStartData
	lastReceivedMerkleIndex int64 // Keeps track of the last received index to prevent log spam.
	runError                error
	preGenesisState         state.BeaconState
}

// NewService sets up a new instance with an ethclient when given a web3 endpoint as a string in the config.
func NewService(ctx context.Context, opts ...Option) (*Service, error) {
	ctx, cancel := context.WithCancel(ctx)
	_ = cancel // govet fix for lost cancel. Cancel is handled in service.Stop()
	var depositTrie cache.MerkleTree
	var err error
	if features.Get().EnableEIP4881 {
		depositTrie = depositsnapshot.NewDepositTree()
	} else {
		depositTrie, err = trie.NewTrie(params.BeaconConfig().DepositContractTreeDepth)
		if err != nil {
			return nil, errors.Wrap(err, "could not set up deposit trie")
		}
	}
	genState, err := transition.EmptyGenesisState()
	if err != nil {
		return nil, errors.Wrap(err, "could not set up genesis state")
	}

	s := &Service{
		ctx:       ctx,
		cancel:    cancel,
		rpcClient: RPCClientEmpty{},
		cfg: &config{
			beaconNodeStatsUpdater: &NopBeaconNodeStatsUpdater{},
			eth1HeaderReqLimit:     defaultEth1HeaderReqLimit,
		},
		latestEth1Data: &ethpb.LatestETH1Data{
			BlockHeight:        0,
			BlockTime:          0,
			BlockHash:          []byte{},
			LastRequestedBlock: 0,
		},
		headerCache: newHeaderCache(),
		depositTrie: depositTrie,
		chainStartData: &ethpb.ChainStartData{
			Eth1Data:           &ethpb.Eth1Data{},
			ChainstartDeposits: make([]*ethpb.Deposit, 0),
		},
		lastReceivedMerkleIndex: -1,
		preGenesisState:         genState,
		eth1HeadTicker:          time.NewTicker(time.Duration(params.BeaconConfig().SecondsPerETH1Block) * time.Second),
	}

	for _, opt := range opts {
		if err := opt(s); err != nil {
			return nil, err
		}
	}

	if err := s.ensureValidPowchainData(ctx); err != nil {
		return nil, errors.Wrap(err, "unable to validate powchain data")
	}

	eth1Data, err := s.cfg.beaconDB.ExecutionChainData(ctx)
	if err != nil {
		return nil, errors.Wrap(err, "unable to retrieve eth1 data")
	}
	if err := s.initializeEth1Data(ctx, eth1Data); err != nil {
		return nil, err
	}
	return s, nil
}

// Start the powchain service's main event loop.
func (s *Service) Start() {
	if err := s.setupExecutionClientConnections(s.ctx, s.cfg.currHttpEndpoint); err != nil {
		log.WithError(err).Error("Could not connect to execution endpoint")
	}
	// If the chain has not started already and we don't have access to eth1 nodes, we will not be
	// able to generate the genesis state.
	if !s.chainStartData.Chainstarted && s.cfg.currHttpEndpoint.Url == "" {
		// check for genesis state before shutting down the node,
		// if a genesis state exists, we can continue on.
		genState, err := s.cfg.beaconDB.GenesisState(s.ctx)
		if err != nil {
			log.Fatal(err)
		}
		if genState == nil || genState.IsNil() {
			log.Fatal("cannot create genesis state: no eth1 http endpoint defined")
		}
	}

	s.isRunning = true

	// Poll the execution client connection and fallback if errors occur.
	s.pollConnectionStatus(s.ctx)

	// Check transition configuration for the engine API client in the background.
	go s.checkTransitionConfiguration(s.ctx, make(chan *feed.Event, 1))

	go s.run(s.ctx.Done())
}

// Stop the web3 service's main event loop and associated goroutines.
func (s *Service) Stop() error {
	if s.cancel != nil {
		defer s.cancel()
	}
	if s.rpcClient != nil {
		s.rpcClient.Close()
	}
	return nil
}

// ClearPreGenesisData clears out the stored chainstart deposits and beacon state.
func (s *Service) ClearPreGenesisData() {
	s.chainStartData.ChainstartDeposits = []*ethpb.Deposit{}
	s.preGenesisState = &native.BeaconState{}
}

// ChainStartEth1Data returns the eth1 data at chainstart.
func (s *Service) ChainStartEth1Data() *ethpb.Eth1Data {
	return s.chainStartData.Eth1Data
}

// PreGenesisState returns a state that contains
// pre-chainstart deposits.
func (s *Service) PreGenesisState() state.BeaconState {
	return s.preGenesisState
}

// Status is service health checks. Return nil or error.
func (s *Service) Status() error {
	// Service don't start
	if !s.isRunning {
		return nil
	}
	// get error from run function
	return s.runError
}

// ExecutionClientConnected checks whether are connected via RPC.
func (s *Service) ExecutionClientConnected() bool {
	return s.connectedETH1
}

// ExecutionClientEndpoint returns the URL of the current, connected execution client.
func (s *Service) ExecutionClientEndpoint() string {
	return s.cfg.currHttpEndpoint.Url
}

// ExecutionClientConnectionErr returns the error (if any) of the current connection.
func (s *Service) ExecutionClientConnectionErr() error {
	return s.runError
}

func (s *Service) updateBeaconNodeStats() {
	bs := clientstats.BeaconNodeStats{}
	if s.ExecutionClientConnected() {
		bs.SyncEth1Connected = true
	}
	s.cfg.beaconNodeStatsUpdater.Update(bs)
}

func (s *Service) updateConnectedETH1(state bool) {
	s.connectedETH1 = state
	s.updateBeaconNodeStats()
}

// refers to the latest eth1 block which follows the condition: eth1_timestamp +
// SECONDS_PER_ETH1_BLOCK * ETH1_FOLLOW_DISTANCE <= current_unix_time
func (s *Service) followedBlockHeight(ctx context.Context) (uint64, error) {
	followTime := params.BeaconConfig().Eth1FollowDistance * params.BeaconConfig().SecondsPerETH1Block
	latestBlockTime := uint64(0)
	if s.latestEth1Data.BlockTime > followTime {
		latestBlockTime = s.latestEth1Data.BlockTime - followTime
		// This should only come into play in testnets - when the chain hasn't advanced past the follow distance,
		// we don't want to consider any block before the genesis block.
		if s.latestEth1Data.BlockHeight < params.BeaconConfig().Eth1FollowDistance {
			latestBlockTime = s.latestEth1Data.BlockTime
		}
	}
	blk, err := s.BlockByTimestamp(ctx, latestBlockTime)
	if err != nil {
		return 0, errors.Wrapf(err, "BlockByTimestamp=%d", latestBlockTime)
	}
	return blk.Number.Uint64(), nil
}

func (s *Service) initDepositCaches(ctx context.Context, ctrs []*ethpb.DepositContainer) error {
	if len(ctrs) == 0 {
		return nil
	}
	s.cfg.depositCache.InsertDepositContainers(ctx, ctrs)
	if !s.chainStartData.Chainstarted {
		// Do not add to pending cache if no genesis state exists.
		validDepositsCount.Add(float64(s.preGenesisState.Eth1DepositIndex()))
		return nil
	}
	genesisState, err := s.cfg.beaconDB.GenesisState(ctx)
	if err != nil {
		return err
	}
	// Default to all post-genesis deposits in
	// the event we cannot find a finalized state.
	currIndex := genesisState.Eth1DepositIndex()
	chkPt, err := s.cfg.beaconDB.FinalizedCheckpoint(ctx)
	if err != nil {
		return err
	}
	rt := bytesutil.ToBytes32(chkPt.Root)
	if rt != [32]byte{} {
		fState := s.cfg.finalizedStateAtStartup
		if fState == nil || fState.IsNil() {
			return errors.Errorf("finalized state with root %#x is nil", rt)
		}
		// Set deposit index to the one in the current archived state.
		currIndex = fState.Eth1DepositIndex()

		// When a node pauses for some time and starts again, the deposits to finalize
		// accumulates. We finalize them here before we are ready to receive a block.
		// Otherwise, the first few blocks will be slower to compute as we will
		// hold the lock and be busy finalizing the deposits.
		// The deposit index in the state is always the index of the next deposit
		// to be included (rather than the last one to be processed). This was most likely
		// done as the state cannot represent signed integers.
		actualIndex := int64(currIndex) - 1 // lint:ignore uintcast -- deposit index will not exceed int64 in your lifetime.
		if err = s.cfg.depositCache.InsertFinalizedDeposits(ctx, actualIndex); err != nil {
			return err
		}

		// Deposit proofs are only used during state transition and can be safely removed to save space.
		if err = s.cfg.depositCache.PruneProofs(ctx, actualIndex); err != nil {
			return errors.Wrap(err, "could not prune deposit proofs")
		}
	}
	validDepositsCount.Add(float64(currIndex))
	// Only add pending deposits if the container slice length
	// is more than the current index in state.
	if uint64(len(ctrs)) > currIndex {
		for _, c := range ctrs[currIndex:] {
			s.cfg.depositCache.InsertPendingDeposit(ctx, c.Deposit, c.Eth1BlockHeight, c.Index, bytesutil.ToBytes32(c.DepositRoot))
		}
	}
	return nil
}

// processBlockHeader adds a newly observed eth1 block to the block cache and
// updates the latest blockHeight, blockHash, and blockTime properties of the service.
func (s *Service) processBlockHeader(header *types.HeaderInfo) {
	defer safelyHandlePanic()
	blockNumberGauge.Set(float64(header.Number.Int64()))
	s.latestEth1DataLock.Lock()
	s.latestEth1Data.BlockHeight = header.Number.Uint64()
	s.latestEth1Data.BlockHash = header.Hash.Bytes()
	s.latestEth1Data.BlockTime = header.Time
	s.latestEth1DataLock.Unlock()
	log.WithFields(logrus.Fields{
		"blockNumber": s.latestEth1Data.BlockHeight,
		"blockHash":   hexutil.Encode(s.latestEth1Data.BlockHash),
	}).Debug("Latest eth1 chain event")
}

// batchRequestHeaders requests the block range specified in the arguments. Instead of requesting
// each block in one call, it batches all requests into a single rpc call.
func (s *Service) batchRequestHeaders(startBlock, endBlock uint64) ([]*types.HeaderInfo, error) {
	if startBlock > endBlock {
		return nil, fmt.Errorf("start block height %d cannot be > end block height %d", startBlock, endBlock)
	}
	requestRange := (endBlock - startBlock) + 1
	elems := make([]gethRPC.BatchElem, 0, requestRange)
	headers := make([]*types.HeaderInfo, 0, requestRange)
	if requestRange == 0 {
		return headers, nil
	}
	for i := startBlock; i <= endBlock; i++ {
		header := &types.HeaderInfo{}
		elems = append(elems, gethRPC.BatchElem{
			Method: "eth_getBlockByNumber",
			Args:   []interface{}{hexutil.EncodeBig(big.NewInt(0).SetUint64(i)), false},
			Result: header,
			Error:  error(nil),
		})
		headers = append(headers, header)
	}
	ioErr := s.rpcClient.BatchCall(elems)
	if ioErr != nil {
		return nil, ioErr
	}
	for _, e := range elems {
		if e.Error != nil {
			return nil, e.Error
		}
	}
	for _, h := range headers {
		if h != nil {
			if err := s.headerCache.AddHeader(h); err != nil {
				return nil, err
			}
		}
	}
	return headers, nil
}

// safelyHandleHeader will recover and log any panic that occurs from the block
func safelyHandlePanic() {
	if r := recover(); r != nil {
		log.WithFields(logrus.Fields{
			"r": r,
		}).Error("Panicked when handling data from ETH 1.0 Chain! Recovering...")

		debug.PrintStack()
	}
}

func (s *Service) handleETH1FollowDistance() {
	defer safelyHandlePanic()
	ctx := s.ctx

	// use a 5 minutes timeout for block time, because the max mining time is 278 sec (block 7208027)
	// (analyzed the time of the block from 2018-09-01 to 2019-02-13)
	fiveMinutesTimeout := prysmTime.Now().Add(-5 * time.Minute)
	// check that web3 client is syncing
	if time.Unix(int64(s.latestEth1Data.BlockTime), 0).Before(fiveMinutesTimeout) {
		log.Warn("Execution client is not syncing")
	}
	if !s.chainStartData.Chainstarted {
		if err := s.processChainStartFromBlockNum(ctx, big.NewInt(int64(s.latestEth1Data.LastRequestedBlock))); err != nil {
			s.runError = errors.Wrap(err, "processChainStartFromBlockNum")
			log.Error(err)
			return
		}
	}

	// If the last requested block has not changed,
	// we do not request batched logs as this means there are no new
	// logs for the powchain service to process. Also it is a potential
	// failure condition as would mean we have not respected the protocol threshold.
	if s.latestEth1Data.LastRequestedBlock == s.latestEth1Data.BlockHeight {
		log.Error("Beacon node is not respecting the follow distance")
		return
	}
	if err := s.requestBatchedHeadersAndLogs(ctx); err != nil {
		s.runError = errors.Wrap(err, "requestBatchedHeadersAndLogs")
		log.Error(err)
		return
	}
	// Reset the Status.
	if s.runError != nil {
		s.runError = nil
	}
}

func (s *Service) initPOWService() {
	// Use a custom logger to only log errors
	logCounter := 0
	errorLogger := func(err error, msg string) {
		if logCounter > logThreshold {
			log.WithError(err).Error(msg)
			logCounter = 0
		}
		logCounter++
	}

	// Run in a select loop to retry in the event of any failures.
	for {
		select {
		case <-s.ctx.Done():
			return
		default:
			ctx := s.ctx
			header, err := s.HeaderByNumber(ctx, nil)
			if err != nil {
				err = errors.Wrap(err, "HeaderByNumber")
				s.retryExecutionClientConnection(ctx, err)
				errorLogger(err, "Unable to retrieve latest execution client header")
				continue
			}

			s.latestEth1DataLock.Lock()
			s.latestEth1Data.BlockHeight = header.Number.Uint64()
			s.latestEth1Data.BlockHash = header.Hash.Bytes()
			s.latestEth1Data.BlockTime = header.Time
			s.latestEth1DataLock.Unlock()

			if err := s.processPastLogs(ctx); err != nil {
				err = errors.Wrap(err, "processPastLogs")
				s.retryExecutionClientConnection(ctx, err)
				errorLogger(
					err,
					"Unable to process past deposit contract logs, perhaps your execution client is not fully synced",
				)
				continue
			}
			// Cache eth1 headers from our voting period.
			if err := s.cacheHeadersForEth1DataVote(ctx); err != nil {
				err = errors.Wrap(err, "cacheHeadersForEth1DataVote")
				s.retryExecutionClientConnection(ctx, err)
				if errors.Is(err, errBlockTimeTooLate) {
					log.WithError(err).Debug("Unable to cache headers for execution client votes")
				} else {
					errorLogger(err, "Unable to cache headers for execution client votes")
				}
				continue
			}
			// Handle edge case with embedded genesis state by fetching genesis header to determine
			// its height.
			if s.chainStartData.Chainstarted && s.chainStartData.GenesisBlock == 0 {
				genHash := common.BytesToHash(s.chainStartData.Eth1Data.BlockHash)
				genBlock := s.chainStartData.GenesisBlock
				// In the event our provided chainstart data references a non-existent block hash,
				// we assume the genesis block to be 0.
				if genHash != [32]byte{} {
					genHeader, err := s.HeaderByHash(ctx, genHash)
					if err != nil {
						err = errors.Wrapf(err, "HeaderByHash, hash=%#x", genHash)
						s.retryExecutionClientConnection(ctx, err)
						errorLogger(err, "Unable to retrieve proof-of-stake genesis block data")
						continue
					}
					genBlock = genHeader.Number.Uint64()
				}
				s.chainStartData.GenesisBlock = genBlock
				if err := s.savePowchainData(ctx); err != nil {
					err = errors.Wrap(err, "savePowchainData")
					s.retryExecutionClientConnection(ctx, err)
					errorLogger(err, "Unable to save execution client data")
					continue
				}
			}
			return
		}
	}
}

// run subscribes to all the services for the eth1 chain.
func (s *Service) run(done <-chan struct{}) {
	s.runError = nil

	s.initPOWService()

	chainstartTicker := time.NewTicker(logPeriod)
	defer chainstartTicker.Stop()

	for {
		select {
		case <-done:
			s.isRunning = false
			s.runError = nil
			s.rpcClient.Close()
			s.updateConnectedETH1(false)
			log.Debug("Context closed, exiting goroutine")
			return
		case <-s.eth1HeadTicker.C:
			head, err := s.HeaderByNumber(s.ctx, nil)
			if err != nil {
				s.pollConnectionStatus(s.ctx)
				log.WithError(err).Debug("Could not fetch latest eth1 header")
				continue
			}
			s.processBlockHeader(head)
			s.handleETH1FollowDistance()
		case <-chainstartTicker.C:
			if s.chainStartData.Chainstarted {
				chainstartTicker.Stop()
				continue
			}
			s.logTillChainStart(context.Background())
		}
	}
}

// logs the current thresholds required to hit chainstart every minute.
func (s *Service) logTillChainStart(ctx context.Context) {
	if s.chainStartData.Chainstarted {
		return
	}
	_, blockTime, err := s.retrieveBlockHashAndTime(s.ctx, big.NewInt(int64(s.latestEth1Data.LastRequestedBlock)))
	if err != nil {
		log.Error(err)
		return
	}
	valCount, genesisTime := s.currentCountAndTime(ctx, blockTime)
	valNeeded := uint64(0)
	if valCount < params.BeaconConfig().MinGenesisActiveValidatorCount {
		valNeeded = params.BeaconConfig().MinGenesisActiveValidatorCount - valCount
	}
	secondsLeft := uint64(0)
	if genesisTime < params.BeaconConfig().MinGenesisTime {
		secondsLeft = params.BeaconConfig().MinGenesisTime - genesisTime
	}

	fields := logrus.Fields{
		"Additional validators needed": valNeeded,
	}
	if secondsLeft > 0 {
		fields["Generating genesis state in"] = time.Duration(secondsLeft) * time.Second
	}

	log.WithFields(fields).Info("Currently waiting for chainstart")
}

// cacheHeadersForEth1DataVote makes sure that voting for eth1data after startup utilizes cached headers
// instead of making multiple RPC requests to the eth1 endpoint.
func (s *Service) cacheHeadersForEth1DataVote(ctx context.Context) error {
	// Find the end block to request from.
	end, err := s.followedBlockHeight(ctx)
	if err != nil {
		return errors.Wrap(err, "followedBlockHeight")
	}
	start, err := s.determineEarliestVotingBlock(ctx, end)
	if err != nil {
		return errors.Wrapf(err, "determineEarliestVotingBlock=%d", end)
	}
	return s.cacheBlockHeaders(start, end)
}

// Caches block headers from the desired range.
func (s *Service) cacheBlockHeaders(start, end uint64) error {
	batchSize := s.cfg.eth1HeaderReqLimit
	for i := start; i < end; i += batchSize {
		startReq := i
		endReq := i + batchSize
		if endReq > 0 {
			// Reduce the end request by one
			// to prevent total batch size from exceeding
			// the allotted limit.
			endReq -= 1
		}
		if endReq > end {
			endReq = end
		}
		// We call batchRequestHeaders for its header caching side-effect, so we don't need the return value.
		_, err := s.batchRequestHeaders(startReq, endReq)
		if err != nil {
			if clientTimedOutError(err) {
				// Reduce batch size as eth1 node is
				// unable to respond to the request in time.
				batchSize /= 2
				// Always have it greater than 0.
				if batchSize == 0 {
					batchSize += 1
				}

				// Reset request value
				if i > batchSize {
					i -= batchSize
				}
				continue
			}
			return errors.Wrapf(err, "cacheBlockHeaders, start=%d, end=%d", startReq, endReq)
		}
	}
	return nil
}

// Determines the earliest voting block from which to start caching all our previous headers from.
func (s *Service) determineEarliestVotingBlock(ctx context.Context, followBlock uint64) (uint64, error) {
	genesisTime := s.chainStartData.GenesisTime
	currSlot := slots.CurrentSlot(genesisTime)

	// In the event genesis has not occurred yet, we just request to go back follow_distance blocks.
	if genesisTime == 0 || currSlot == 0 {
		earliestBlk := uint64(0)
		if followBlock > params.BeaconConfig().Eth1FollowDistance {
			earliestBlk = followBlock - params.BeaconConfig().Eth1FollowDistance
		}
		return earliestBlk, nil
	}
	// This should only come into play in testnets - when the chain hasn't advanced past the follow distance,
	// we don't want to consider any block before the genesis block.
	if s.latestEth1Data.BlockHeight < params.BeaconConfig().Eth1FollowDistance {
		return 0, nil
	}
	votingTime := slots.VotingPeriodStartTime(genesisTime, currSlot)
	followBackDist := 2 * params.BeaconConfig().SecondsPerETH1Block * params.BeaconConfig().Eth1FollowDistance
	if followBackDist > votingTime {
		return 0, errors.Errorf("invalid genesis time provided. %d > %d", followBackDist, votingTime)
	}
	earliestValidTime := votingTime - followBackDist
	if earliestValidTime < genesisTime {
		return 0, nil
	}
	hdr, err := s.BlockByTimestamp(ctx, earliestValidTime)
	if err != nil {
		return 0, err
	}
	return hdr.Number.Uint64(), nil
}

// initializes our service from the provided eth1data object by initializing all the relevant
// fields and data.
func (s *Service) initializeEth1Data(ctx context.Context, eth1DataInDB *ethpb.ETH1ChainData) error {
	// The node has no eth1data persisted on disk, so we exit and instead
	// request from contract logs.
	if eth1DataInDB == nil {
		return nil
	}
	var err error
	if features.Get().EnableEIP4881 {
		if eth1DataInDB.DepositSnapshot != nil {
			s.depositTrie, err = depositsnapshot.DepositTreeFromSnapshotProto(eth1DataInDB.DepositSnapshot)
<<<<<<< HEAD
=======
		} else {
			err = s.migrateOldDepositTree(eth1DataInDB)
			return err
>>>>>>> 060f7548
		}
	} else {
		s.depositTrie, err = trie.CreateTrieFromProto(eth1DataInDB.Trie)
	}
	if err != nil {
		return err
	}
	s.chainStartData = eth1DataInDB.ChainstartData
	if !reflect.ValueOf(eth1DataInDB.BeaconState).IsZero() {
		s.preGenesisState, err = native.InitializeFromProtoPhase0(eth1DataInDB.BeaconState)
		if err != nil {
			return errors.Wrap(err, "Could not initialize state trie")
		}
	}
	s.latestEth1Data = eth1DataInDB.CurrentEth1Data
	numOfItems := s.depositTrie.NumOfItems()
	s.lastReceivedMerkleIndex = int64(numOfItems - 1)
	if err := s.initDepositCaches(ctx, eth1DataInDB.DepositContainers); err != nil {
		return errors.Wrap(err, "could not initialize caches")
	}
	return nil
}

// Validates that all deposit containers are valid and have their relevant indices
// in order.
func validateDepositContainers(ctrs []*ethpb.DepositContainer) bool {
	ctrLen := len(ctrs)
	// Exit for empty containers.
	if ctrLen == 0 {
		return true
	}
	// Sort deposits in ascending order.
	sort.Slice(ctrs, func(i, j int) bool {
		return ctrs[i].Index < ctrs[j].Index
	})
	startIndex := int64(0)
	for _, c := range ctrs {
		if c.Index != startIndex {
			log.Info("Recovering missing deposit containers, node is re-requesting missing deposit data")
			return false
		}
		startIndex++
	}
	return true
}

// Validates the current powchain data is saved and makes sure that any
// embedded genesis state is correctly accounted for.
func (s *Service) ensureValidPowchainData(ctx context.Context) error {
	genState, err := s.cfg.beaconDB.GenesisState(ctx)
	if err != nil {
		return err
	}
	// Exit early if no genesis state is saved.
	if genState == nil || genState.IsNil() {
		return nil
	}
	eth1Data, err := s.cfg.beaconDB.ExecutionChainData(ctx)
	if err != nil {
		return errors.Wrap(err, "unable to retrieve eth1 data")
	}
	if eth1Data == nil || !eth1Data.ChainstartData.Chainstarted || !validateDepositContainers(eth1Data.DepositContainers) {
		pbState, err := native.ProtobufBeaconStatePhase0(s.preGenesisState.ToProtoUnsafe())
		if err != nil {
			return err
		}
		s.chainStartData = &ethpb.ChainStartData{
			Chainstarted:       true,
			GenesisTime:        genState.GenesisTime(),
			GenesisBlock:       0,
			Eth1Data:           genState.Eth1Data(),
			ChainstartDeposits: make([]*ethpb.Deposit, 0),
		}
		eth1Data = &ethpb.ETH1ChainData{
			CurrentEth1Data:   s.latestEth1Data,
			ChainstartData:    s.chainStartData,
			BeaconState:       pbState,
			DepositContainers: s.cfg.depositCache.AllDepositContainers(ctx),
		}
		if features.Get().EnableEIP4881 {
			eth1Data.DepositSnapshot = &ethpb.DepositSnapshot{
				Finalized:      make([][]byte, 0),
				DepositRoot:    genState.Eth1Data().DepositRoot,
				ExecutionHash:  genState.Eth1Data().BlockHash,
				DepositCount:   genState.Eth1Data().DepositCount,
				ExecutionDepth: params.BeaconConfig().DepositContractTreeDepth,
			}
		} else {
			trie, ok := s.depositTrie.(*trie.SparseMerkleTrie)
			if !ok {
				return errors.New("deposit trie was not SparseMerkleTrie")
			}
			eth1Data.Trie = trie.ToProto()
		}
		return s.cfg.beaconDB.SaveExecutionChainData(ctx, eth1Data)
	}
	return nil
}

func dedupEndpoints(endpoints []string) []string {
	selectionMap := make(map[string]bool)
	newEndpoints := make([]string, 0, len(endpoints))
	for _, point := range endpoints {
		if selectionMap[point] {
			continue
		}
		newEndpoints = append(newEndpoints, point)
		selectionMap[point] = true
	}
	return newEndpoints
}

func (s *Service) migrateOldDepositTree(eth1DataInDB *ethpb.ETH1ChainData) error {
	oldDepositTrie, err := trie.CreateTrieFromProto(eth1DataInDB.Trie)
	if err != nil {
		return err
	}
	newDepositTrie := depositsnapshot.NewDepositTree()
	for i, item := range oldDepositTrie.Items() {
		if err = newDepositTrie.Insert(item, i); err != nil {
			return errors.Wrapf(err, "could not insert item at index %d into deposit snapshot tree", i)
		}
	}
	if err = newDepositTrie.Finalize(eth1DataInDB.BeaconState.Eth1Data, eth1DataInDB.CurrentEth1Data.BlockHeight); err != nil {
		return errors.Wrap(err, "could not finalize deposit snapshot tree")
	}
	newDepositRoot, err := newDepositTrie.HashTreeRoot()
	if err != nil {
		return err
	}
	depositRoot, err := oldDepositTrie.HashTreeRoot()
	if err != nil {
		return err
	}
	if newDepositRoot != depositRoot {
		return errors.Wrapf(err, "mismatched deposit roots, old %#x != new %#x", depositRoot, newDepositRoot)
	}
	s.depositTrie = newDepositTrie
	return nil
}<|MERGE_RESOLUTION|>--- conflicted
+++ resolved
@@ -751,12 +751,9 @@
 	if features.Get().EnableEIP4881 {
 		if eth1DataInDB.DepositSnapshot != nil {
 			s.depositTrie, err = depositsnapshot.DepositTreeFromSnapshotProto(eth1DataInDB.DepositSnapshot)
-<<<<<<< HEAD
-=======
 		} else {
 			err = s.migrateOldDepositTree(eth1DataInDB)
 			return err
->>>>>>> 060f7548
 		}
 	} else {
 		s.depositTrie, err = trie.CreateTrieFromProto(eth1DataInDB.Trie)
