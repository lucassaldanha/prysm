--- conflicted
+++ resolved
@@ -24,11 +24,7 @@
         "//proto/beacon/p2p:go_default_library",
         "//proto/beacon/p2p/v1:go_default_library",
         "//proto/eth/v1alpha1:go_default_library",
-<<<<<<< HEAD
         "//proto/prysm/v2:go_default_library",
-        "//shared/interfaces:go_default_library",
-=======
->>>>>>> 3ff5b959
         "@com_github_ethereum_go_ethereum//crypto:go_default_library",
         "@com_github_ethereum_go_ethereum//p2p/enode:go_default_library",
         "@com_github_ethereum_go_ethereum//p2p/enr:go_default_library",
