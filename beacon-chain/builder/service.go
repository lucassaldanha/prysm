package builder

import (
	"context"
	"time"

	log "github.com/sirupsen/logrus"

	"github.com/pkg/errors"
	"github.com/prysmaticlabs/prysm/api/client/builder"
	"github.com/prysmaticlabs/prysm/beacon-chain/blockchain"
	"github.com/prysmaticlabs/prysm/beacon-chain/db"
	types "github.com/prysmaticlabs/prysm/consensus-types/primitives"
	"github.com/prysmaticlabs/prysm/network"
	v1 "github.com/prysmaticlabs/prysm/proto/engine/v1"
	ethpb "github.com/prysmaticlabs/prysm/proto/prysm/v1alpha1"
	"go.opencensus.io/trace"
)

// BlockBuilder defines the interface for interacting with the block builder
type BlockBuilder interface {
	SubmitBlindedBlock(ctx context.Context, block *ethpb.SignedBlindedBeaconBlockBellatrix) (*v1.ExecutionPayload, error)
	GetHeader(ctx context.Context, slot types.Slot, parentHash [32]byte, pubKey [48]byte) (*ethpb.SignedBuilderBid, error)
	Status() error
	RegisterValidator(ctx context.Context, reg []*ethpb.SignedValidatorRegistrationV1) error
	Configured() bool
}

// config defines a config struct for dependencies into the service.
type config struct {
	builderEndpoint network.Endpoint
	beaconDB        db.HeadAccessDatabase
	headFetcher     blockchain.HeadFetcher
}

// Service defines a service that provides a client for interacting with the beacon chain and MEV relay network.
type Service struct {
	cfg    *config
	c      *builder.Client
	ctx    context.Context
	cancel context.CancelFunc
}

// NewService instantiates a new service.
func NewService(ctx context.Context, opts ...Option) (*Service, error) {
	ctx, cancel := context.WithCancel(ctx)
	s := &Service{
		ctx:    ctx,
		cancel: cancel,
		cfg:    &config{},
	}
	for _, opt := range opts {
		if err := opt(s); err != nil {
			return nil, err
		}
	}
	if s.cfg.builderEndpoint.Url != "" {
		c, err := builder.NewClient(s.cfg.builderEndpoint.Url)
		if err != nil {
			return nil, err
		}
		s.c = c
		log.Infof("Builder configured with end point: %s", s.cfg.builderEndpoint.Url)
	}
	return s, nil
}

// Start initializes the service.
func (*Service) Start() {}

// Stop halts the service.
func (*Service) Stop() error {
	return nil
}

// Configured returns true if the user has input a builder URL.
func (s *Service) Configured() bool {
	return s.cfg.builderEndpoint.Url != ""
}

// SubmitBlindedBlock submits a blinded block to the builder relay network.
func (s *Service) SubmitBlindedBlock(ctx context.Context, b *ethpb.SignedBlindedBeaconBlockBellatrix) (*v1.ExecutionPayload, error) {
	ctx, span := trace.StartSpan(ctx, "builder.SubmitBlindedBlock")
	defer span.End()
	start := time.Now()
	defer func() {
		submitBlindedBlockLatency.Observe(float64(time.Since(start).Milliseconds()))
	}()

	return s.c.SubmitBlindedBlock(ctx, b)
}

// GetHeader retrieves the header for a given slot and parent hash from the builder relay network.
func (s *Service) GetHeader(ctx context.Context, slot types.Slot, parentHash [32]byte, pubKey [48]byte) (*ethpb.SignedBuilderBid, error) {
	ctx, span := trace.StartSpan(ctx, "builder.GetHeader")
	defer span.End()
	start := time.Now()
	defer func() {
		getHeaderLatency.Observe(float64(time.Since(start).Milliseconds()))
	}()

	return s.c.GetHeader(ctx, slot, parentHash, pubKey)
}

// Status retrieves the status of the builder relay network.
func (s *Service) Status() error {
<<<<<<< HEAD
	ctx := context.Background()
	ctx, span := trace.StartSpan(ctx, "builder.Status")
=======
	ctx, span := trace.StartSpan(context.Background(), "builder.Status")
>>>>>>> f8b4d8c5
	defer span.End()
	start := time.Now()
	defer func() {
		getStatusLatency.Observe(float64(time.Since(start).Milliseconds()))
	}()

	return s.c.Status(ctx)
}

// RegisterValidator registers a validator with the builder relay network.
// It also saves the registration object to the DB.
func (s *Service) RegisterValidator(ctx context.Context, reg []*ethpb.SignedValidatorRegistrationV1) error {
	ctx, span := trace.StartSpan(ctx, "builder.RegisterValidator")
	defer span.End()
	start := time.Now()
	defer func() {
		registerValidatorLatency.Observe(float64(time.Since(start).Milliseconds()))
	}()

	idxs := make([]types.ValidatorIndex, 0)
	msgs := make([]*ethpb.ValidatorRegistrationV1, 0)
	valid := make([]*ethpb.SignedValidatorRegistrationV1, 0)
	for i := 0; i < len(reg); i++ {
		r := reg[i]
		//nx, exists := s.cfg.headFetcher.HeadPublicKeyToValidatorIndex(bytesutil.ToBytes48(r.Message.Pubkey))
		//if !exists {
		//	// we want to allow validators to set up keys that haven't been added to the beaconstate validator list yet,
		//	// so we should tolerate keys that do not seem to be valid by skipping past them.
		//	log.Warnf("Skipping validator registration for pubkey=%#x - not in current validator set.", r.Message.Pubkey)
		//	continue
		//}
		idxs = append(idxs, 0)
		msgs = append(msgs, r.Message)
		valid = append(valid, r)
	}
	if err := s.c.RegisterValidator(ctx, valid); err != nil {
		return errors.Wrap(err, "could not register validator(s)")
	}

	return s.cfg.beaconDB.SaveRegistrationsByValidatorIDs(ctx, idxs, msgs)
}

// Configured returns true if the user has input a builder URL.
func (s *Service) Configured() bool {
	return s.cfg.builderEndpoint.Url != ""
}<|MERGE_RESOLUTION|>--- conflicted
+++ resolved
@@ -104,12 +104,7 @@
 
 // Status retrieves the status of the builder relay network.
 func (s *Service) Status() error {
-<<<<<<< HEAD
-	ctx := context.Background()
-	ctx, span := trace.StartSpan(ctx, "builder.Status")
-=======
 	ctx, span := trace.StartSpan(context.Background(), "builder.Status")
->>>>>>> f8b4d8c5
 	defer span.End()
 	start := time.Now()
 	defer func() {
@@ -150,9 +145,4 @@
 	}
 
 	return s.cfg.beaconDB.SaveRegistrationsByValidatorIDs(ctx, idxs, msgs)
-}
-
-// Configured returns true if the user has input a builder URL.
-func (s *Service) Configured() bool {
-	return s.cfg.builderEndpoint.Url != ""
 }