package blocks

import (
	"bytes"
	"encoding/binary"
	"errors"
	"fmt"

	"github.com/gogo/protobuf/proto"
<<<<<<< HEAD
=======
	"github.com/prysmaticlabs/go-ssz"
>>>>>>> fda0310e
	"github.com/prysmaticlabs/prysm/beacon-chain/cache"
	"github.com/prysmaticlabs/prysm/beacon-chain/core/helpers"
	"github.com/prysmaticlabs/prysm/beacon-chain/core/state/stateutils"
	v "github.com/prysmaticlabs/prysm/beacon-chain/core/validators"
	pb "github.com/prysmaticlabs/prysm/proto/beacon/p2p/v1"
	"github.com/prysmaticlabs/prysm/shared/bls"
	"github.com/prysmaticlabs/prysm/shared/bytesutil"
	"github.com/prysmaticlabs/prysm/shared/hashutil"
	"github.com/prysmaticlabs/prysm/shared/params"
	"github.com/prysmaticlabs/prysm/shared/sliceutil"
	"github.com/prysmaticlabs/prysm/shared/ssz"
	"github.com/prysmaticlabs/prysm/shared/trieutil"
	"github.com/sirupsen/logrus"
)

var eth1DataCache = cache.NewEth1DataVoteCache()

// VerifyProposerSignature uses BLS signature verification to ensure
// the correct proposer created an incoming beacon block during state
// transition processing.
//
// WIP - this is stubbed out until BLS is integrated into Prysm.
func VerifyProposerSignature(
	_ *pb.BeaconBlock,
) error {
	return nil
}

// ProcessEth1DataInBlock is an operation performed on each
// beacon block to ensure the ETH1 data votes are processed
// into the beacon state.
//
// Official spec definition:
//   def process_eth1_data(state: BeaconState, body: BeaconBlockBody) -> None:
//    state.eth1_data_votes.append(body.eth1_data)
//    if state.eth1_data_votes.count(body.eth1_data) * 2 > SLOTS_PER_ETH1_VOTING_PERIOD:
//        state.latest_eth1_data = body.eth1_data
func ProcessEth1DataInBlock(beaconState *pb.BeaconState, block *pb.BeaconBlock) (*pb.BeaconState, error) {
	beaconState.Eth1DataVotes = append(beaconState.Eth1DataVotes, block.Body.Eth1Data)

	voteCount, err := eth1DataCache.Eth1DataVote(block.Body.Eth1Data.DepositRoot)
	if err != nil {
		return nil, fmt.Errorf("could not retrieve eth1 data vote cache: %v", err)
	}

	if voteCount == 0 {
		for _, vote := range beaconState.Eth1DataVotes {
			if proto.Equal(vote, block.Body.Eth1Data) {
				voteCount++
			}
		}
	} else {
		voteCount++
	}

	if err := eth1DataCache.AddEth1DataVote(&cache.Eth1DataVote{
		DepositRoot: block.Body.Eth1Data.DepositRoot,
		VoteCount:   voteCount,
	}); err != nil {
		return nil, fmt.Errorf("could not save eth1 data vote cache: %v", err)
	}

	if voteCount*2 > params.BeaconConfig().SlotsPerEth1VotingPeriod {
		beaconState.LatestEth1Data = block.Body.Eth1Data
	}

	return beaconState, nil
}

// ProcessBlockHeader validates a block by its header.
//
// Spec pseudocode definition:
//
//  def process_block_header(state: BeaconState, block: BeaconBlock) -> None:
//     # Verify that the slots match
//     assert block.slot == state.slot
//     # Verify that the parent matches
//     assert block.parent_root == signing_root(state.latest_block_header)
//     # Save current block as the new latest block
//     state.latest_block_header = BeaconBlockHeader(
//         slot=block.slot,
//         parent_root=block.parent_root,
//         body_root=hash_tree_root(block.body),
//     )
//     # Verify proposer is not slashed
//     proposer = state.validator_registry[get_beacon_proposer_index(state)]
//     assert not proposer.slashed
//     # Verify proposer signature
//     assert bls_verify(proposer.pubkey, signing_root(block), block.signature, get_domain(state, DOMAIN_BEACON_PROPOSER))
func ProcessBlockHeader(
	beaconState *pb.BeaconState,
	block *pb.BeaconBlock,
) (*pb.BeaconState, error) {
	if beaconState.Slot != block.Slot {
		return nil, fmt.Errorf("state slot: %d is different then block slot: %d", beaconState.Slot, block.Slot)
	}
<<<<<<< HEAD
	parentRoot, err := ssz.SigningRoot(beaconState.LatestBlockHeader)
=======
	parentRoot, err := ssz.TreeHash(beaconState.LatestBlockHeader)
>>>>>>> fda0310e
	if err != nil {
		return nil, err
	}
	if !bytes.Equal(block.ParentRoot, parentRoot[:]) {
		return nil, fmt.Errorf(
			"parent root %#x does not match the latest block header signing root in state %#x",
			block.ParentRoot, parentRoot)
	}
	bodyRoot, err := ssz.TreeHash(block.Body)
	if err != nil {
		return nil, err
	}
	beaconState.LatestBlockHeader = &pb.BeaconBlockHeader{
		Slot:       block.Slot,
		ParentRoot: block.ParentRoot,
		BodyRoot:   bodyRoot[:],
	}

	// Verify proposer is not slashed
	idx, err := helpers.BeaconProposerIndex(beaconState)
	if err != nil {
		return nil, err
	}
	proposer := beaconState.ValidatorRegistry[idx]
	if proposer.Slashed {
		return nil, fmt.Errorf("proposer at index %d was previously slashed", idx)
	}
	// TODO(#2307) Verify proposer signature.
	return beaconState, nil
}

// ProcessRandao checks the block proposer's
// randao commitment and generates a new randao mix to update
// in the beacon state's latest randao mixes slice.
//
// Spec pseudocode definition:
//   def process_randao(state: BeaconState, body: BeaconBlockBody) -> None:
//     proposer = state.validator_registry[get_beacon_proposer_index(state)]
//     # Verify that the provided randao value is valid
//     assert bls_verify(
//         proposer.pubkey,
//         hash_tree_root(get_current_epoch(state)),
//         body.randao_reveal,
//         get_domain(state, DOMAIN_RANDAO),
//     )
//     # Mix it in
//     state.latest_randao_mixes[get_current_epoch(state) % LATEST_RANDAO_MIXES_LENGTH] = (
//         xor(get_randao_mix(state, get_current_epoch(state)),
//             hash(body.randao_reveal))
//     )
func ProcessRandao(
	beaconState *pb.BeaconState,
	body *pb.BeaconBlockBody,
	verifySignatures bool,
	enableLogging bool,
) (*pb.BeaconState, error) {
	if verifySignatures {
		proposerIdx, err := helpers.BeaconProposerIndex(beaconState)
		if err != nil {
			return nil, fmt.Errorf("could not get beacon proposer index: %v", err)
		}

		if err := verifyBlockRandao(beaconState, body, proposerIdx, enableLogging); err != nil {
			return nil, fmt.Errorf("could not verify block randao: %v", err)
		}
	}
	// If block randao passed verification, we XOR the state's latest randao mix with the block's
	// randao and update the state's corresponding latest randao mix value.
	latestMixesLength := params.BeaconConfig().LatestRandaoMixesLength
	currentEpoch := helpers.CurrentEpoch(beaconState)
	latestMixSlice := beaconState.LatestRandaoMixes[currentEpoch%latestMixesLength]
	blockRandaoReveal := hashutil.Hash(body.RandaoReveal)
	for i, x := range blockRandaoReveal {
		latestMixSlice[i] ^= x
	}
	beaconState.LatestRandaoMixes[currentEpoch%latestMixesLength] = latestMixSlice
	return beaconState, nil
}

// Verify that bls_verify(proposer.pubkey, hash_tree_root(get_current_epoch(state)),
//   block.body.randao_reveal, domain=get_domain(state.fork, get_current_epoch(state), DOMAIN_RANDAO))
func verifyBlockRandao(beaconState *pb.BeaconState, body *pb.BeaconBlockBody, proposerIdx uint64, enableLogging bool) error {
	proposer := beaconState.ValidatorRegistry[proposerIdx]
	pub, err := bls.PublicKeyFromBytes(proposer.Pubkey)
	if err != nil {
		return fmt.Errorf("could not deserialize proposer public key: %v", err)
	}
	currentEpoch := helpers.CurrentEpoch(beaconState)
	buf := make([]byte, 32)
	binary.LittleEndian.PutUint64(buf, currentEpoch)
	domain := helpers.DomainVersion(beaconState, currentEpoch, params.BeaconConfig().DomainRandao)
	sig, err := bls.SignatureFromBytes(body.RandaoReveal)
	if err != nil {
		return fmt.Errorf("could not deserialize block randao reveal: %v", err)
	}
	if enableLogging {
		log.WithFields(logrus.Fields{
			"epoch":         helpers.CurrentEpoch(beaconState),
			"proposerIndex": proposerIdx,
		}).Info("Verifying randao")
	}
	if !sig.Verify(buf, pub, domain) {
		return fmt.Errorf("block randao reveal signature did not verify")
	}
	return nil
}

// ProcessProposerSlashings is one of the operations performed
// on each processed beacon block to slash proposers based on
// slashing conditions if any slashable events occurred.
//
// Spec pseudocode definition:
//   def process_proposer_slashing(state: BeaconState, proposer_slashing: ProposerSlashing) -> None:
//    """
//    Process ``ProposerSlashing`` operation.
//    """
//    proposer = state.validator_registry[proposer_slashing.proposer_index]
//    # Verify that the epoch is the same
//    assert slot_to_epoch(proposer_slashing.header_1.slot) == slot_to_epoch(proposer_slashing.header_2.slot)
//    # But the headers are different
//    assert proposer_slashing.header_1 != proposer_slashing.header_2
//    # Check proposer is slashable
//    assert is_slashable_validator(proposer, get_current_epoch(state))
//    # Signatures are valid
//    for header in (proposer_slashing.header_1, proposer_slashing.header_2):
//        domain = get_domain(state, DOMAIN_BEACON_PROPOSER, slot_to_epoch(header.slot))
//        assert bls_verify(proposer.pubkey, signing_root(header), header.signature, domain)
//
//    slash_validator(state, proposer_slashing.proposer_index)
func ProcessProposerSlashings(
	beaconState *pb.BeaconState,
	block *pb.BeaconBlock,
	verifySignatures bool,
) (*pb.BeaconState, error) {
	body := block.Body
	registry := beaconState.ValidatorRegistry
	if uint64(len(body.ProposerSlashings)) > params.BeaconConfig().MaxProposerSlashings {
		return nil, fmt.Errorf(
			"number of proposer slashings (%d) exceeds allowed threshold of %d",
			len(body.ProposerSlashings),
			params.BeaconConfig().MaxProposerSlashings,
		)
	}
	var err error
	for idx, slashing := range body.ProposerSlashings {
		proposer := registry[slashing.ProposerIndex]
		if err = verifyProposerSlashing(beaconState, proposer, slashing, verifySignatures); err != nil {
			return nil, fmt.Errorf("could not verify proposer slashing %d: %v", idx, err)
		}
		beaconState, err = v.SlashValidator(
			beaconState, slashing.ProposerIndex, 0, /* proposer is whistleblower */
		)
		if err != nil {
			return nil, fmt.Errorf("could not slash proposer index %d: %v",
				slashing.ProposerIndex, err)
		}
	}
	return beaconState, nil
}

func verifyProposerSlashing(
	beaconState *pb.BeaconState,
	proposer *pb.Validator,
	slashing *pb.ProposerSlashing,
	verifySignatures bool,
) error {
	headerEpoch1 := helpers.SlotToEpoch(slashing.Header_1.Slot)
	headerEpoch2 := helpers.SlotToEpoch(slashing.Header_2.Slot)
	if headerEpoch1 != headerEpoch2 {
		return fmt.Errorf("mismatched header epochs, received %d == %d", headerEpoch1, headerEpoch2)
	}
	if proto.Equal(slashing.Header_1, slashing.Header_2) {
		return errors.New("expected slashing headers to differ")
	}
	if !helpers.IsSlashableValidator(proposer, helpers.CurrentEpoch(beaconState)) {
		return fmt.Errorf("validator with key %#x is not slashable", proposer.Pubkey)
	}
	if verifySignatures {
		// TODO(#258): Implement BLS verify of header signatures.
		return nil
	}
	return nil
}

// ProcessAttesterSlashings is one of the operations performed
// on each processed beacon block to slash attesters based on
// Casper FFG slashing conditions if any slashable events occurred.
//
// Spec pseudocode definition:
//   def process_attester_slashing(state: BeaconState, attester_slashing: AttesterSlashing) -> None:
//    """
//    Process ``AttesterSlashing`` operation.
//    """
//    attestation_1 = attester_slashing.attestation_1
//    attestation_2 = attester_slashing.attestation_2
//    assert is_slashable_attestation_data(attestation_1.data, attestation_2.data)
//    validate_indexed_attestation(state, attestation_1)
//    validate_indexed_attestation(state, attestation_2)
//
//    slashed_any = False
//    attesting_indices_1 = attestation_1.custody_bit_0_indices + attestation_1.custody_bit_1_indices
//    attesting_indices_2 = attestation_2.custody_bit_0_indices + attestation_2.custody_bit_1_indices
//    for index in sorted(set(attesting_indices_1).intersection(attesting_indices_2)):
//        if is_slashable_validator(state.validator_registry[index], get_current_epoch(state)):
//            slash_validator(state, index)
//            slashed_any = True
//    assert slashed_any
func ProcessAttesterSlashings(
	beaconState *pb.BeaconState,
	block *pb.BeaconBlock,
	verifySignatures bool,
) (*pb.BeaconState, error) {
	body := block.Body
	if uint64(len(body.AttesterSlashings)) > params.BeaconConfig().MaxAttesterSlashings {
		return nil, fmt.Errorf(
			"number of attester slashings (%d) exceeds allowed threshold of %d",
			len(body.AttesterSlashings),
			params.BeaconConfig().MaxAttesterSlashings,
		)
	}
	for idx, slashing := range body.AttesterSlashings {
		if err := verifyAttesterSlashing(slashing, verifySignatures); err != nil {
			return nil, fmt.Errorf("could not verify attester slashing #%d: %v", idx, err)
		}
		slashableIndices := slashableAttesterIndices(slashing)
		currentEpoch := helpers.CurrentEpoch(beaconState)
		var err error
		var slashedAny bool
		for _, validatorIndex := range slashableIndices {
			if helpers.IsSlashableValidator(beaconState.ValidatorRegistry[validatorIndex], currentEpoch) {
				beaconState, err = v.SlashValidator(beaconState, validatorIndex, 0)
				if err != nil {
					return nil, fmt.Errorf("could not slash validator index %d: %v",
						validatorIndex, err)
				}
				slashedAny = true
			}
		}
		if !slashedAny {
			return nil, errors.New("unable to slash any validator despite confirmed attester slashing")
		}
	}
	return beaconState, nil
}

func verifyAttesterSlashing(slashing *pb.AttesterSlashing, verifySignatures bool) error {
	att1 := slashing.Attestation_1
	att2 := slashing.Attestation_2
	data1 := att1.Data
	data2 := att2.Data
	if !isSlashableAttestationData(data1, data2) {
		return errors.New("attestations are not slashable")
	}
	if err := ValidateIndexedAttestation(att1, verifySignatures); err != nil {
		return fmt.Errorf("could not validate indexed attestation: %v", err)
	}
	if err := ValidateIndexedAttestation(att2, verifySignatures); err != nil {
		return fmt.Errorf("could not validate indexed attestation: %v", err)
	}
	return nil
}

// isSlashableAttestationData verifies a slashing against the Casper Proof of Stake FFG rules.
//
// Spec pseudocode definition:
//   return (
//   # Double vote
//   (data_1 != data_2 and data_1.target_epoch == data_2.target_epoch) or
//   # Surround vote
//   (data_1.source_epoch < data_2.source_epoch and data_2.target_epoch < data_1.target_epoch)
//   )
func isSlashableAttestationData(data1 *pb.AttestationData, data2 *pb.AttestationData) bool {
	// Inner attestation data structures for the votes should not be equal,
	// as that would mean both votes are the same and therefore no slashing
	// should occur.
	isDoubleVote := proto.Equal(data1, data2) && data1.TargetEpoch == data2.TargetEpoch
	isSurroundVote := data1.SourceEpoch < data2.SourceEpoch && data2.TargetEpoch < data1.TargetEpoch
	return isDoubleVote || isSurroundVote
}

// ValidateIndexedAttestation verifies an attestation's custody and bls bit information.
//
// Spec pseudocode definition:
//  def validate_indexed_attestation(state: BeaconState, indexed_attestation: IndexedAttestation) -> None:
//    """
//    Verify validity of ``indexed_attestation``.
//    """
//    bit_0_indices = indexed_attestation.custody_bit_0_indices
//    bit_1_indices = indexed_attestation.custody_bit_1_indices
//
//    # Verify no index has custody bit equal to 1 [to be removed in phase 1]
//    assert len(bit_1_indices) == 0
//    # Verify max number of indices
//    assert len(bit_0_indices) + len(bit_1_indices) <= MAX_INDICES_PER_ATTESTATION
//    # Verify index sets are disjoint
//    assert len(set(bit_0_indices).intersection(bit_1_indices)) == 0
//    # Verify indices are sorted
//    assert bit_0_indices == sorted(bit_0_indices) and bit_1_indices == sorted(bit_1_indices)
//    # Verify aggregate signature
//    assert bls_verify_multiple(
//        pubkeys=[
//            bls_aggregate_pubkeys([state.validator_registry[i].pubkey for i in bit_0_indices]),
//            bls_aggregate_pubkeys([state.validator_registry[i].pubkey for i in bit_1_indices]),
//        ],
//        message_hashes=[
//            hash_tree_root(AttestationDataAndCustodyBit(data=indexed_attestation.data, custody_bit=0b0)),
//            hash_tree_root(AttestationDataAndCustodyBit(data=indexed_attestation.data, custody_bit=0b1)),
//        ],
//        signature=indexed_attestation.signature,
//        domain=get_domain(state, DOMAIN_ATTESTATION, indexed_attestation.data.target_epoch),
func ValidateIndexedAttestation(attestation *pb.IndexedAttestation, verifySignatures bool) error {
	bit0Indices := attestation.CustodyBit_0Indices
	bit1Indices := attestation.CustodyBit_1Indices
	if len(bit1Indices) != 0 {
		return fmt.Errorf("expected no bit 1 indices, received %d", len(bit1Indices))
	}
	intersection := sliceutil.IntersectionUint64(bit0Indices, bit1Indices)
	if len(intersection) != 0 {
		return fmt.Errorf("expected disjoint bit indices, received %d bits in common", intersection)
	}
	if uint64(len(bit0Indices)+len(bit1Indices)) > params.BeaconConfig().MaxIndicesPerAttestation {
		return fmt.Errorf("exceeded max number of bit indices: %d", len(bit0Indices)+len(bit1Indices))
	}
	if !sliceutil.IsUint64Sorted(bit0Indices) || !sliceutil.IsUint64Sorted(bit1Indices) {
		return errors.New("bit indices not sorted")
	}
	if verifySignatures {
		// TODO(#258): Implement BLS verify of attestation bit information.
		return nil
	}
	return nil
}

func slashableAttesterIndices(slashing *pb.AttesterSlashing) []uint64 {
	att1 := slashing.Attestation_1
	att2 := slashing.Attestation_1
	indices1 := append(att1.CustodyBit_0Indices, att1.CustodyBit_1Indices...)
	indices2 := append(att2.CustodyBit_0Indices, att2.CustodyBit_1Indices...)
	return sliceutil.IntersectionUint64(indices1, indices2)
}

// ProcessBlockAttestations applies processing operations to a block's inner attestation
// records. This function returns a list of pending attestations which can then be
// appended to the BeaconState's latest attestations.
func ProcessBlockAttestations(
	beaconState *pb.BeaconState,
	block *pb.BeaconBlock,
	verifySignatures bool,
) (*pb.BeaconState, error) {
	atts := block.Body.Attestations
	if uint64(len(atts)) > params.BeaconConfig().MaxAttestations {
		return nil, fmt.Errorf(
			"number of attestations in block (%d) exceeds allowed threshold of %d",
			len(atts),
			params.BeaconConfig().MaxAttestations,
		)
	}

	var err error
	for idx, attestation := range atts {
		beaconState, err = ProcessAttestation(beaconState, attestation, verifySignatures)
		if err != nil {
			return nil, fmt.Errorf("could not verify attestation at index %d in block: %v", idx, err)
		}
	}

	return beaconState, nil
}

// ProcessAttestation verifies an input attestation can pass through processing using the given beacon state.
//
// Spec pseudocode definition:
//  def process_attestation(state: BeaconState, attestation: Attestation) -> None:
//     """
//     Process ``Attestation`` operation.
//     """
//     attestation_slot = get_attestation_slot(state, attestation)
//     assert attestation_slot + MIN_ATTESTATION_INCLUSION_DELAY <= state.slot <= attestation_slot + SLOTS_PER_EPOCH
//
//     # Check target epoch, source epoch, source root, and source crosslink
//     data = attestation.data
//     assert (data.target_epoch, data.source_epoch, data.source_root, data.previous_crosslink_root) in {
//         (get_current_epoch(state), state.current_justified_epoch, state.current_justified_root, hash_tree_root(state.current_crosslinks[data.shard])),
//         (get_previous_epoch(state), state.previous_justified_epoch, state.previous_justified_root, hash_tree_root(state.previous_crosslinks[data.shard])),
//     }
//
//     # Check crosslink data root
//     assert data.crosslink_data_root == ZERO_HASH  # [to be removed in phase 1]
//
//     # Check signature and bitfields
//     assert verify_indexed_attestation(state, convert_to_indexed(state, attestation))
//
//     # Cache pending attestation
//     pending_attestation = PendingAttestation(
//         data=data,
//         aggregation_bitfield=attestation.aggregation_bitfield,
//         inclusion_delay=state.slot - attestation_slot,
//         proposer_index=get_beacon_proposer_index(state),
//     )
//     if data.target_epoch == get_current_epoch(state):
//         state.current_epoch_attestations.append(pending_attestation)
//     else:
//         state.previous_epoch_attestations.append(pending_attestation)
func ProcessAttestation(beaconState *pb.BeaconState, att *pb.Attestation, verifySignatures bool) (*pb.BeaconState, error) {
	data := att.Data
	attestationSlot, err := helpers.AttestationDataSlot(beaconState, data)
	if err != nil {
		return nil, fmt.Errorf("could not get attestation slot: %v", err)
	}
	minInclusionCheck := attestationSlot+params.BeaconConfig().MinAttestationInclusionDelay <= beaconState.Slot
	epochInclusionCheck := beaconState.Slot <= attestationSlot+params.BeaconConfig().SlotsPerEpoch

	if !minInclusionCheck {
		return nil, fmt.Errorf(
			"attestation slot %d + inclusion delay %d > state slot %d",
			attestationSlot,
			params.BeaconConfig().MinAttestationInclusionDelay,
			beaconState.Slot,
		)
	}
	if !epochInclusionCheck {
		return nil, fmt.Errorf(
			"state slot %d > attestation slot %d + SLOTS_PER_EPOCH %d",
			beaconState.Slot,
			attestationSlot,
			params.BeaconConfig().SlotsPerEpoch,
		)
	}
	proposerIndex, err := helpers.BeaconProposerIndex(beaconState)
	if err != nil {
		return nil, err
	}
	pendingAtt := &pb.PendingAttestation{
		Data:                data,
		AggregationBitfield: att.AggregationBitfield,
		InclusionDelay:      beaconState.Slot - attestationSlot,
		ProposerIndex:       proposerIndex,
	}

	if !(data.TargetEpoch == helpers.PrevEpoch(beaconState) || data.TargetEpoch == helpers.CurrentEpoch(beaconState)) {
		return nil, fmt.Errorf(
			"expected target epoch %d == %d or %d",
			data.TargetEpoch,
			helpers.PrevEpoch(beaconState),
			helpers.CurrentEpoch(beaconState),
		)
	}

	var ffgSourceEpoch uint64
	var ffgSourceRoot []byte
	var ffgTargetEpoch uint64
	var parentCrosslink *pb.Crosslink
	if data.TargetEpoch == helpers.CurrentEpoch(beaconState) {
		ffgSourceEpoch = beaconState.CurrentJustifiedEpoch
		ffgSourceRoot = beaconState.CurrentJustifiedRoot
		ffgTargetEpoch = helpers.CurrentEpoch(beaconState)
		parentCrosslink = beaconState.CurrentCrosslinks[data.Crosslink.Shard]
		beaconState.CurrentEpochAttestations = append(beaconState.CurrentEpochAttestations, pendingAtt)
	} else {
		ffgSourceEpoch = beaconState.PreviousJustifiedEpoch
		ffgSourceRoot = beaconState.PreviousJustifiedRoot
		ffgTargetEpoch = helpers.PrevEpoch(beaconState)
		parentCrosslink = beaconState.PreviousCrosslinks[data.Crosslink.Shard]
		beaconState.PreviousEpochAttestations = append(beaconState.PreviousEpochAttestations, pendingAtt)
	}
	if data.SourceEpoch != ffgSourceEpoch {
		return nil, fmt.Errorf("expected source epoch %d, received %d", ffgSourceEpoch, data.SourceEpoch)
	}
	if !bytes.Equal(data.SourceRoot, ffgSourceRoot) {
		return nil, fmt.Errorf("expected source root %#x, received %#x", ffgSourceRoot, data.SourceRoot)
	}
	if data.TargetEpoch != ffgTargetEpoch {
		return nil, fmt.Errorf("expected target epoch %d, received %d", ffgTargetEpoch, data.TargetEpoch)
	}
	minCrosslinkEpoch := parentCrosslink.Epoch + params.BeaconConfig().MaxCrosslinkEpochs
	if data.TargetEpoch < minCrosslinkEpoch {
		minCrosslinkEpoch = data.TargetEpoch
	}
	if data.Crosslink.Epoch != minCrosslinkEpoch {
		return nil, fmt.Errorf("expected crosslink epoch %d, received %d", minCrosslinkEpoch, data.Crosslink.Epoch)
	}
	crosslinkParentRoot, err := ssz.TreeHash(parentCrosslink)
	if err != nil {
		return nil, fmt.Errorf("could not tree hash parent crosslink: %v", err)
	}
	if !bytes.Equal(data.Crosslink.ParentRoot, crosslinkParentRoot[:]) {
		return nil, fmt.Errorf(
			"mismatched parent crosslink root, expected %#x, received %#x",
			crosslinkParentRoot,
			data.Crosslink.ParentRoot,
		)
	}
	// To be removed in Phase 1
	if !bytes.Equal(data.Crosslink.DataRoot, params.BeaconConfig().ZeroHash[:]) {
		return nil, fmt.Errorf("expected data root %#x == ZERO_HASH", data.Crosslink.DataRoot)
	}
	indexedAtt, err := ConvertToIndexed(beaconState, att)
	if err != nil {
		return nil, fmt.Errorf("could not convert to indexed attestation: %v", err)
	}
	if err := ValidateIndexedAttestation(indexedAtt, verifySignatures); err != nil {
		return nil, fmt.Errorf("could not verify indexed attestation: %v", err)
	}
	return beaconState, nil
}

// ConvertToIndexed converts attestation to (almost) indexed-verifiable form.
//
// Spec pseudocode definition:
//   def convert_to_indexed(state: BeaconState, attestation: Attestation) -> IndexedAttestation:
//     """
//     Convert ``attestation`` to (almost) indexed-verifiable form.
//     """
//     attesting_indices = get_attesting_indices(state, attestation.data, attestation.aggregation_bitfield)
//     custody_bit_1_indices = get_attesting_indices(state, attestation.data, attestation.custody_bitfield)
//     custody_bit_0_indices = [index for index in attesting_indices if index not in custody_bit_1_indices]
//     return IndexedAttestation(
//         custody_bit_0_indices=custody_bit_0_indices,
//         custody_bit_1_indices=custody_bit_1_indices,
//         data=attestation.data,
//         signature=attestation.signature,
//     )
func ConvertToIndexed(state *pb.BeaconState, attestation *pb.Attestation) (*pb.IndexedAttestation, error) {
	attI, err := helpers.AttestingIndices(state, attestation.Data, attestation.AggregationBitfield)
	if err != nil {
		return nil, err
	}
	cb1i, _ := helpers.AttestingIndices(state, attestation.Data, attestation.CustodyBitfield)
	inAtt := &pb.IndexedAttestation{
		Data:                attestation.Data,
		Signature:           attestation.Signature,
		CustodyBit_0Indices: []uint64{},
		CustodyBit_1Indices: []uint64{},
	}
	if len(cb1i) > 0 {
		cb1iMap := make(map[uint64]bool)
		for _, in := range cb1i {
			cb1iMap[in] = true
		}
		cb0i := []uint64{}
		for _, index := range attI {
			_, ok := cb1iMap[index]
			if !ok {
				cb0i = append(cb0i, index)
			}
		}
		inAtt.CustodyBit_0Indices = cb0i
		inAtt.CustodyBit_1Indices = cb1i
	}
	return inAtt, nil
}

// ProcessValidatorDeposits is one of the operations performed on each processed
// beacon block to verify queued validators from the Ethereum 1.0 Deposit Contract
// into the beacon chain.
//
// Spec pseudocode definition:
//   def process_deposit(state: BeaconState, deposit: Deposit) -> None:
//    """
//    Process an Eth1 deposit, registering a validator or increasing its balance.
//    """
//    # Verify the Merkle branch
//    assert verify_merkle_branch(
//        leaf=hash_tree_root(deposit.data),
//        proof=deposit.proof,
//        depth=DEPOSIT_CONTRACT_TREE_DEPTH,
//        index=state.deposit_index,
//        root=state.latest_eth1_data.deposit_root,
//    )
//
//    # Deposits must be processed in order
//    state.deposit_index += 1
//
//    pubkey = deposit.data.pubkey
//    amount = deposit.data.amount
//    validator_pubkeys = [v.pubkey for v in state.validator_registry]
//    if pubkey not in validator_pubkeys:
//        # Verify the deposit signature (proof of possession).
//        # Invalid signatures are allowed by the deposit contract,
//        # and hence included on-chain, but must not be processed.
//        # Note: deposits are valid across forks, hence the deposit domain is retrieved directly from `bls_domain`
//        if not bls_verify(
//            pubkey, signing_root(deposit.data), deposit.data.signature, bls_domain(DOMAIN_DEPOSIT)
//        ):
//            return
//
//        # Add validator and balance entries
//        state.validator_registry.append(Validator(
//            pubkey=pubkey,
//            withdrawal_credentials=deposit.data.withdrawal_credentials,
//            activation_eligibility_epoch=FAR_FUTURE_EPOCH,
//            activation_epoch=FAR_FUTURE_EPOCH,
//            exit_epoch=FAR_FUTURE_EPOCH,
//            withdrawable_epoch=FAR_FUTURE_EPOCH,
//            effective_balance=min(amount - amount % EFFECTIVE_BALANCE_INCREMENT, MAX_EFFECTIVE_BALANCE)
//        ))
//        state.balances.append(amount)
//    else:
//        # Increase balance by deposit amount
//        index = validator_pubkeys.index(pubkey)
//        increase_balance(state, index, amount)
func ProcessValidatorDeposits(
	beaconState *pb.BeaconState,
	block *pb.BeaconBlock,
	verifySignatures bool,
) (*pb.BeaconState, error) {
	var err error
	deposits := block.Body.Deposits
	if uint64(len(deposits)) > params.BeaconConfig().MaxDeposits {
		return nil, fmt.Errorf(
			"number of deposits (%d) exceeds allowed threshold of %d",
			len(deposits),
			params.BeaconConfig().MaxDeposits,
		)
	}

	valIndexMap := stateutils.ValidatorIndexMap(beaconState)
	for idx, deposit := range deposits {
		if err = verifyDeposit(beaconState, deposit); err != nil {
			return nil, fmt.Errorf("could not verify deposit #%d: %v", idx, err)
		}
		beaconState.DepositIndex++
		pubKey := deposit.Data.Pubkey
		amount := deposit.Data.Amount
		index, ok := valIndexMap[bytesutil.ToBytes32(pubKey)]
		if !ok {
			if verifySignatures {
				// TODO(#2307): Use BLS verification of proof of possession.
			}
			effectiveBalance := amount - (amount % params.BeaconConfig().EffectiveBalanceIncrement)
			if params.BeaconConfig().MaxEffectiveBalance < effectiveBalance {
				effectiveBalance = params.BeaconConfig().MaxEffectiveBalance
			}
			beaconState.ValidatorRegistry = append(beaconState.ValidatorRegistry, &pb.Validator{
				Pubkey:                     pubKey,
				WithdrawalCredentials:      deposit.Data.WithdrawalCredentials,
				ActivationEligibilityEpoch: params.BeaconConfig().FarFutureEpoch,
				ActivationEpoch:            params.BeaconConfig().FarFutureEpoch,
				ExitEpoch:                  params.BeaconConfig().FarFutureEpoch,
				WithdrawableEpoch:          params.BeaconConfig().FarFutureEpoch,
				EffectiveBalance:           effectiveBalance,
			})
			beaconState.Balances = append(beaconState.Balances, amount)
		} else {
			beaconState = helpers.IncreaseBalance(beaconState, uint64(index), amount)
		}
	}
	return beaconState, nil
}

func verifyDeposit(beaconState *pb.BeaconState, deposit *pb.Deposit) error {
	// Verify Merkle proof of deposit and deposit trie root.
	receiptRoot := beaconState.LatestEth1Data.DepositRoot
	leaf, err := ssz.TreeHash(deposit.Data)
	if err != nil {
		return fmt.Errorf("could not tree hash deposit data: %v", err)
	}
	if ok := trieutil.VerifyMerkleProof(
		receiptRoot,
		leaf[:],
		int(deposit.Index),
		deposit.Proof,
	); !ok {
		return fmt.Errorf(
			"deposit merkle branch of deposit root did not verify for root: %#x",
			receiptRoot,
		)
	}

	// Deposits must be processed in order
	if deposit.Index != beaconState.DepositIndex {
		return fmt.Errorf(
			"expected deposit merkle tree index to match beacon state deposit index, wanted: %d, received: %d",
			beaconState.DepositIndex,
			deposit.Index,
		)
	}

	return nil
}

// ProcessValidatorExits is one of the operations performed
// on each processed beacon block to determine which validators
// should exit the state's validator registry.
//
// Spec pseudocode definition:
//   def process_voluntary_exit(state: BeaconState, exit: VoluntaryExit) -> None:
//    """
//    Process ``VoluntaryExit`` operation.
//    """
//    validator = state.validator_registry[exit.validator_index]
//    # Verify the validator is active
//    assert is_active_validator(validator, get_current_epoch(state))
//    # Verify the validator has not yet exited
//    assert validator.exit_epoch == FAR_FUTURE_EPOCH
//    # Exits must specify an epoch when they become valid; they are not valid before then
//    assert get_current_epoch(state) >= exit.epoch
//    # Verify the validator has been active long enough
//    assert get_current_epoch(state) >= validator.activation_epoch + PERSISTENT_COMMITTEE_PERIOD
//    # Verify signature
//    domain = get_domain(state, DOMAIN_VOLUNTARY_EXIT, exit.epoch)
//    assert bls_verify(validator.pubkey, signing_root(exit), exit.signature, domain)
//    # Initiate exit
//    initiate_validator_exit(state, exit.validator_index)
func ProcessValidatorExits(
	beaconState *pb.BeaconState,
	block *pb.BeaconBlock,
	verifySignatures bool,
) (*pb.BeaconState, error) {
	var err error
	exits := block.Body.VoluntaryExits
	if uint64(len(exits)) > params.BeaconConfig().MaxVoluntaryExits {
		return nil, fmt.Errorf(
			"number of exits (%d) exceeds allowed threshold of %d",
			len(exits),
			params.BeaconConfig().MaxVoluntaryExits,
		)
	}

	for idx, exit := range exits {
		if err := verifyExit(beaconState, exit, verifySignatures); err != nil {
			return nil, fmt.Errorf("could not verify exit #%d: %v", idx, err)
		}
		beaconState, err = v.InitiateValidatorExit(beaconState, exit.ValidatorIndex)
		if err != nil {
			return nil, err
		}
	}
	return beaconState, nil
}

func verifyExit(beaconState *pb.BeaconState, exit *pb.VoluntaryExit, verifySignatures bool) error {
	validator := beaconState.ValidatorRegistry[exit.ValidatorIndex]
	currentEpoch := helpers.CurrentEpoch(beaconState)
	// Verify the validator is active.
	if !helpers.IsActiveValidator(validator, currentEpoch) {
		return errors.New("non-active validator cannot exit")
	}
	// Verify the validator has not yet exited.
	if validator.ExitEpoch != params.BeaconConfig().FarFutureEpoch {
		return fmt.Errorf("validator has already exited at epoch: %v", validator.ExitEpoch)
	}
	// Exits must specify an epoch when they become valid; they are not valid before then.
	if currentEpoch < exit.Epoch {
		return fmt.Errorf("expected current epoch >= exit epoch, received %d < %d", currentEpoch, exit.Epoch)
	}
	// Verify the validator has been active long enough.
	if currentEpoch < validator.ActivationEpoch+params.BeaconConfig().PersistentCommitteePeriod {
		return fmt.Errorf(
			"validator has not been active long enough to exit, wanted epoch %d >= %d",
			currentEpoch,
			validator.ActivationEpoch+params.BeaconConfig().PersistentCommitteePeriod,
		)
	}
	if verifySignatures {
		// TODO(#258): Integrate BLS signature verification for exits.
		// domain = get_domain(state, DOMAIN_VOLUNTARY_EXIT, exit.epoch)
		// assert bls_verify(validator.pubkey, signing_root(exit), exit.signature, domain)
		return nil
	}
	return nil
}

// ProcessTransfers is one of the operations performed
// on each processed beacon block to determine transfers between beacon chain balances.
//
// Spec pseudocode definition:
//   def process_transfer(state: BeaconState, transfer: Transfer) -> None:
//    """
//    Process ``Transfer`` operation.
//    """
//    # Verify the amount and fee are not individually too big (for anti-overflow purposes)
//    assert state.balances[transfer.sender] >= max(transfer.amount, transfer.fee)
//    # A transfer is valid in only one slot
//    assert state.slot == transfer.slot
//    # Sender must be not yet eligible for activation, withdrawn, or transfer balance over MAX_EFFECTIVE_BALANCE
//    assert (
//        state.validator_registry[transfer.sender].activation_eligibility_epoch == FAR_FUTURE_EPOCH or
//        get_current_epoch(state) >= state.validator_registry[transfer.sender].withdrawable_epoch or
//        transfer.amount + transfer.fee + MAX_EFFECTIVE_BALANCE <= state.balances[transfer.sender]
//    )
//    # Verify that the pubkey is valid
//    assert (
//        state.validator_registry[transfer.sender].withdrawal_credentials ==
//        int_to_bytes(BLS_WITHDRAWAL_PREFIX, length=1) + hash(transfer.pubkey)[1:]
//    )
//    # Verify that the signature is valid
//    assert bls_verify(transfer.pubkey, signing_root(transfer), transfer.signature, get_domain(state, DOMAIN_TRANSFER))
//    # Process the transfer
//    decrease_balance(state, transfer.sender, transfer.amount + transfer.fee)
//    increase_balance(state, transfer.recipient, transfer.amount)
//    increase_balance(state, get_beacon_proposer_index(state), transfer.fee)
//    # Verify balances are not dust
//    assert not (0 < state.balances[transfer.sender] < MIN_DEPOSIT_AMOUNT)
//    assert not (0 < state.balances[transfer.recipient] < MIN_DEPOSIT_AMOUNT)
func ProcessTransfers(
	beaconState *pb.BeaconState,
	block *pb.BeaconBlock,
	verifySignatures bool,
) (*pb.BeaconState, error) {
	transfers := block.Body.Transfers
	if uint64(len(transfers)) > params.BeaconConfig().MaxTransfers {
		return nil, fmt.Errorf(
			"number of transfers (%d) exceeds allowed threshold of %d",
			len(transfers),
			params.BeaconConfig().MaxTransfers,
		)
	}
	for idx, transfer := range transfers {
		if err := verifyTransfer(beaconState, transfer, verifySignatures); err != nil {
			return nil, fmt.Errorf("could not verify transfer %d: %v", idx, err)
		}
		// Process the transfer between accounts.
		beaconState = helpers.DecreaseBalance(beaconState, transfer.Sender, transfer.Amount+transfer.Fee)
		beaconState = helpers.IncreaseBalance(beaconState, transfer.Recipient, transfer.Amount)
		proposerIndex, err := helpers.BeaconProposerIndex(beaconState)
		if err != nil {
			return nil, fmt.Errorf("could not determine beacon proposer index: %v", err)
		}
		beaconState = helpers.IncreaseBalance(beaconState, proposerIndex, transfer.Fee)

		// Finally, we verify balances will not go below the mininum.
		if beaconState.Balances[transfer.Sender] < params.BeaconConfig().MinDepositAmount &&
			0 < beaconState.Balances[transfer.Sender] {
			return nil, fmt.Errorf(
				"sender balance below critical level: %v",
				beaconState.Balances[transfer.Sender],
			)
		}
		if beaconState.Balances[transfer.Recipient] < params.BeaconConfig().MinDepositAmount &&
			0 < beaconState.Balances[transfer.Recipient] {
			return nil, fmt.Errorf(
				"recipient balance below critical level: %v",
				beaconState.Balances[transfer.Recipient],
			)
		}
	}
	return beaconState, nil
}

func verifyTransfer(beaconState *pb.BeaconState, transfer *pb.Transfer, verifySignatures bool) error {
	maxVal := transfer.Fee
	if transfer.Amount > maxVal {
		maxVal = transfer.Amount
	}
	sender := beaconState.ValidatorRegistry[transfer.Sender]
	senderBalance := beaconState.Balances[transfer.Sender]
	// Verify the amount and fee are not individually too big (for anti-overflow purposes).
	if senderBalance < maxVal {
		return fmt.Errorf("expected sender balance %d >= %d", senderBalance, maxVal)
	}
	// A transfer is valid in only one slot.
	if beaconState.Slot != transfer.Slot {
		return fmt.Errorf("expected beacon state slot %d == transfer slot %d", beaconState.Slot, transfer.Slot)
	}

	// Sender must be not yet eligible for activation, withdrawn, or transfer balance over MAX_EFFECTIVE_BALANCE.
	senderNotActivationEligible := sender.ActivationEligibilityEpoch == params.BeaconConfig().FarFutureEpoch
	senderNotWithdrawn := helpers.CurrentEpoch(beaconState) >= sender.WithdrawableEpoch
	underMaxTransfer := transfer.Amount+transfer.Fee+params.BeaconConfig().MaxEffectiveBalance <= senderBalance

	if !(senderNotActivationEligible || senderNotWithdrawn || underMaxTransfer) {
		return fmt.Errorf(
			"expected activation eligiblity: false or withdrawn: false or over max transfer: false, received %v %v %v",
			senderNotActivationEligible,
			senderNotWithdrawn,
			underMaxTransfer,
		)
	}
	// Verify that the pubkey is valid.
	buf := []byte{params.BeaconConfig().BLSWithdrawalPrefixByte}
	hashed := hashutil.Hash(transfer.Pubkey)
	buf = append(buf, hashed[:]...)
	if !bytes.Equal(sender.WithdrawalCredentials, buf) {
		return fmt.Errorf("invalid public key, expected %v, received %v", buf, sender.WithdrawalCredentials)
	}
	if verifySignatures {
		// TODO(#258): Integrate BLS signature verification for transfers.
	}
	return nil
}

// ClearEth1DataVoteCache clears the eth1 data vote count cache.
func ClearEth1DataVoteCache() {
	eth1DataCache = cache.NewEth1DataVoteCache()
}<|MERGE_RESOLUTION|>--- conflicted
+++ resolved
@@ -7,10 +7,7 @@
 	"fmt"
 
 	"github.com/gogo/protobuf/proto"
-<<<<<<< HEAD
-=======
 	"github.com/prysmaticlabs/go-ssz"
->>>>>>> fda0310e
 	"github.com/prysmaticlabs/prysm/beacon-chain/cache"
 	"github.com/prysmaticlabs/prysm/beacon-chain/core/helpers"
 	"github.com/prysmaticlabs/prysm/beacon-chain/core/state/stateutils"
@@ -107,11 +104,7 @@
 	if beaconState.Slot != block.Slot {
 		return nil, fmt.Errorf("state slot: %d is different then block slot: %d", beaconState.Slot, block.Slot)
 	}
-<<<<<<< HEAD
-	parentRoot, err := ssz.SigningRoot(beaconState.LatestBlockHeader)
-=======
 	parentRoot, err := ssz.TreeHash(beaconState.LatestBlockHeader)
->>>>>>> fda0310e
 	if err != nil {
 		return nil, err
 	}
