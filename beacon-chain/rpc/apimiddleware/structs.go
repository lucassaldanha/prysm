--- conflicted
+++ resolved
@@ -323,18 +323,6 @@
 }
 
 type signedBeaconBlockContainerV2Json struct {
-<<<<<<< HEAD
-	Phase0Block *beaconBlockJson       `json:"phase0_block"`
-	AltairBlock *beaconBlockAltairJson `json:"altair_block"`
-	MergeBlock  *beaconBlockMergeJson  `json:"merge_block"`
-	Signature   string                 `json:"signature" hex:"true"`
-}
-
-type beaconBlockContainerV2Json struct {
-	Phase0Block *beaconBlockJson       `json:"phase0_block"`
-	AltairBlock *beaconBlockAltairJson `json:"altair_block"`
-	MergeBlock  *beaconBlockMergeJson  `json:"merge_block"`
-=======
 	Phase0Block    *beaconBlockJson          `json:"phase0_block"`
 	AltairBlock    *beaconBlockAltairJson    `json:"altair_block"`
 	BellatrixBlock *beaconBlockBellatrixJson `json:"bellatrix_block"`
@@ -345,7 +333,6 @@
 	Phase0Block    *beaconBlockJson          `json:"phase0_block"`
 	AltairBlock    *beaconBlockAltairJson    `json:"altair_block"`
 	BellatrixBlock *beaconBlockBellatrixJson `json:"bellatrix_block"`
->>>>>>> e26cde5e
 }
 
 type signedBeaconBlockAltairContainerJson struct {
@@ -353,15 +340,9 @@
 	Signature string                 `json:"signature" hex:"true"`
 }
 
-<<<<<<< HEAD
-type signedBeaconBlockMergeContainerJson struct {
-	Message   *beaconBlockMergeJson `json:"message"`
-	Signature string                `json:"signature" hex:"true"`
-=======
 type signedBeaconBlockBellatrixContainerJson struct {
 	Message   *beaconBlockBellatrixJson `json:"message"`
 	Signature string                    `json:"signature" hex:"true"`
->>>>>>> e26cde5e
 }
 
 type beaconBlockAltairJson struct {
@@ -372,21 +353,12 @@
 	Body          *beaconBlockBodyAltairJson `json:"body"`
 }
 
-<<<<<<< HEAD
-type beaconBlockMergeJson struct {
-	Slot          string                    `json:"slot"`
-	ProposerIndex string                    `json:"proposer_index"`
-	ParentRoot    string                    `json:"parent_root" hex:"true"`
-	StateRoot     string                    `json:"state_root" hex:"true"`
-	Body          *beaconBlockBodyMergeJson `json:"body"`
-=======
 type beaconBlockBellatrixJson struct {
 	Slot          string                        `json:"slot"`
 	ProposerIndex string                        `json:"proposer_index"`
 	ParentRoot    string                        `json:"parent_root" hex:"true"`
 	StateRoot     string                        `json:"state_root" hex:"true"`
 	Body          *beaconBlockBodyBellatrixJson `json:"body"`
->>>>>>> e26cde5e
 }
 
 type beaconBlockBodyAltairJson struct {
@@ -401,11 +373,7 @@
 	SyncAggregate     *syncAggregateJson         `json:"sync_aggregate"`
 }
 
-<<<<<<< HEAD
-type beaconBlockBodyMergeJson struct {
-=======
 type beaconBlockBodyBellatrixJson struct {
->>>>>>> e26cde5e
 	RandaoReveal      string                     `json:"randao_reveal" hex:"true"`
 	Eth1Data          *eth1DataJson              `json:"eth1_data"`
 	Graffiti          string                     `json:"graffiti" hex:"true"`
