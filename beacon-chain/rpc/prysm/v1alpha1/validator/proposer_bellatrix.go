--- conflicted
+++ resolved
@@ -17,12 +17,12 @@
 	"github.com/prysmaticlabs/prysm/consensus-types/interfaces"
 	types "github.com/prysmaticlabs/prysm/consensus-types/primitives"
 	"github.com/prysmaticlabs/prysm/consensus-types/wrapper"
-<<<<<<< HEAD
 	"github.com/prysmaticlabs/prysm/encoding/bytesutil"
 	enginev1 "github.com/prysmaticlabs/prysm/proto/engine/v1"
 	ethpb "github.com/prysmaticlabs/prysm/proto/prysm/v1alpha1"
 	"github.com/prysmaticlabs/prysm/runtime/version"
 	"github.com/sirupsen/logrus"
+	"go.opencensus.io/trace"
 )
 
 // builderGetPayloadMissCount tracks the number of misses when validator tries to get a payload from builder
@@ -35,23 +35,14 @@
 // block request. This value is known as `BUILDER_PROPOSAL_DELAY_TOLERANCE` in builder spec.
 const blockBuilderTimeout = 1 * time.Second
 
-func (vs *Server) getBellatrixBeaconBlock(ctx context.Context, req *ethpb.BlockRequest) (*ethpb.GenericBeaconBlock, error) {
-=======
-	enginev1 "github.com/prysmaticlabs/prysm/proto/engine/v1"
-	ethpb "github.com/prysmaticlabs/prysm/proto/prysm/v1alpha1"
-	"go.opencensus.io/trace"
-)
-
 func (vs *Server) buildBellatrixBeaconBlock(ctx context.Context, req *ethpb.BlockRequest) (*ethpb.BeaconBlockBellatrix, enginev1.PayloadIDBytes, error) {
 	ctx, span := trace.StartSpan(ctx, "ProposerServer.buildBellatrixBeaconBlock")
 	defer span.End()
->>>>>>> 109a0f5f
 	altairBlk, err := vs.buildAltairBeaconBlock(ctx, req)
 	if err != nil {
 		return nil, enginev1.PayloadIDBytes{}, err
 	}
 
-<<<<<<< HEAD
 	registered, err := vs.validatorRegistered(ctx, altairBlk.ProposerIndex)
 	if registered && err == nil {
 		builderReady, b, err := vs.getAndBuildBlindBlock(ctx, altairBlk)
@@ -61,7 +52,7 @@
 				"back to local execution client")
 			builderGetPayloadMissCount.Inc()
 		} else if builderReady {
-			return b, nil
+			return b, enginev1.PayloadIDBytes{}, nil
 		}
 	} else if err != nil {
 		log.WithFields(logrus.Fields{
@@ -69,10 +60,8 @@
 			"validatorIndex": altairBlk.ProposerIndex,
 		}).Errorf("Could not determine validator has registered. Default to local execution client: %v", err)
 	}
-	payload, err := vs.getExecutionPayload(ctx, req.Slot, altairBlk.ProposerIndex)
-=======
+
 	payload, payloadID, err := vs.getExecutionPayload(ctx, req.Slot, altairBlk.ProposerIndex)
->>>>>>> 109a0f5f
 	if err != nil {
 		return nil, enginev1.PayloadIDBytes{}, err
 	}
@@ -96,7 +85,7 @@
 	}, payloadID, nil
 }
 
-func (vs *Server) getBellatrixBeaconBlock(ctx context.Context, req *ethpb.BlockRequest) (*ethpb.BeaconBlockBellatrix, error) {
+func (vs *Server) getBellatrixBeaconBlock(ctx context.Context, req *ethpb.BlockRequest) (*ethpb.GenericBeaconBlock, error) {
 	ctx, span := trace.StartSpan(ctx, "ProposerServer.getBellatrixBeaconBlock")
 	defer span.End()
 	blk, _, err := vs.buildBellatrixBeaconBlock(ctx, req)
