package kv

import (
	"context"
	"crypto/rand"
	"fmt"
	"testing"

	"github.com/pkg/errors"
	fieldparams "github.com/prysmaticlabs/prysm/v4/config/fieldparams"
	"github.com/prysmaticlabs/prysm/v4/config/params"
	"github.com/prysmaticlabs/prysm/v4/consensus-types/primitives"
	"github.com/prysmaticlabs/prysm/v4/encoding/bytesutil"
	ethpb "github.com/prysmaticlabs/prysm/v4/proto/prysm/v1alpha1"
	"github.com/prysmaticlabs/prysm/v4/testing/assertions"
	"github.com/prysmaticlabs/prysm/v4/testing/require"
	bolt "go.etcd.io/bbolt"
)

func equalBlobSlices(expect []*ethpb.BlobSidecar, got []*ethpb.BlobSidecar) error {
	if len(expect) != len(got) {
		return fmt.Errorf("mismatched lengths, expect=%d, got=%d", len(expect), len(got))
	}
	for i := 0; i < len(expect); i++ {
		es := expect[i]
		gs := got[i]
		var e string
		assertions.DeepEqual(assertions.SprintfAssertionLoggerFn(&e), es, gs)
		if e != "" {
			return errors.New(e)
		}
	}
	return nil
}

func TestStore_BlobSidecars(t *testing.T) {
	ctx := context.Background()

	t.Run("empty", func(t *testing.T) {
		db := setupDB(t)
		scs := generateBlobSidecars(t, 0)
		require.ErrorContains(t, "nil or empty blob sidecars", db.SaveBlobSidecar(ctx, scs))
	})
	t.Run("empty by root", func(t *testing.T) {
		db := setupDB(t)
		got, err := db.BlobSidecarsByRoot(ctx, [32]byte{})
		require.ErrorIs(t, ErrNotFound, err)
		require.Equal(t, 0, len(got))
	})
	t.Run("empty by slot", func(t *testing.T) {
		db := setupDB(t)
		got, err := db.BlobSidecarsBySlot(ctx, 1)
		require.ErrorIs(t, ErrNotFound, err)
		require.Equal(t, 0, len(got))
	})
	t.Run("save and retrieve by root (one)", func(t *testing.T) {
		db := setupDB(t)
		scs := generateBlobSidecars(t, 1)
		require.NoError(t, db.SaveBlobSidecar(ctx, scs))
		require.Equal(t, 1, len(scs))
		got, err := db.BlobSidecarsByRoot(ctx, bytesutil.ToBytes32(scs[0].BlockRoot))
		require.NoError(t, err)
		require.NoError(t, equalBlobSlices(scs, got))
	})
	t.Run("save and retrieve by root (max), per batch", func(t *testing.T) {
		db := setupDB(t)
		scs := generateBlobSidecars(t, fieldparams.MaxBlobsPerBlock)
		require.NoError(t, db.SaveBlobSidecar(ctx, scs))
		require.Equal(t, fieldparams.MaxBlobsPerBlock, len(scs))
		got, err := db.BlobSidecarsByRoot(ctx, bytesutil.ToBytes32(scs[0].BlockRoot))
		require.NoError(t, err)
		require.NoError(t, equalBlobSlices(scs, got))
	})
	t.Run("save and retrieve by root, max and individually", func(t *testing.T) {
		db := setupDB(t)
		scs := generateBlobSidecars(t, fieldparams.MaxBlobsPerBlock)
		for _, sc := range scs {
			require.NoError(t, db.SaveBlobSidecar(ctx, []*ethpb.BlobSidecar{sc}))
		}
		require.Equal(t, fieldparams.MaxBlobsPerBlock, len(scs))
		got, err := db.BlobSidecarsByRoot(ctx, bytesutil.ToBytes32(scs[0].BlockRoot))
		require.NoError(t, err)
		require.NoError(t, equalBlobSlices(scs, got))
	})
	t.Run("save and retrieve valid subset by root", func(t *testing.T) {
		db := setupDB(t)
		scs := generateBlobSidecars(t, fieldparams.MaxBlobsPerBlock)
		require.NoError(t, db.SaveBlobSidecar(ctx, scs))
		require.Equal(t, int(fieldparams.MaxBlobsPerBlock), len(scs))

		// we'll request indices 0 and 3, so make a slice with those indices for comparison
		expect := make([]*ethpb.BlobSidecar, 2)
		expect[0] = scs[0]
		expect[1] = scs[3]

		got, err := db.BlobSidecarsByRoot(ctx, bytesutil.ToBytes32(scs[0].BlockRoot), 0, 3)
		require.NoError(t, err)
		require.NoError(t, equalBlobSlices(expect, got))
		require.Equal(t, uint64(0), got[0].Index)
		require.Equal(t, uint64(3), got[1].Index)
	})
	t.Run("error for invalid index when retrieving by root", func(t *testing.T) {
		db := setupDB(t)
		scs := generateBlobSidecars(t, fieldparams.MaxBlobsPerBlock)
		require.NoError(t, db.SaveBlobSidecar(ctx, scs))
		require.Equal(t, int(fieldparams.MaxBlobsPerBlock), len(scs))

		got, err := db.BlobSidecarsByRoot(ctx, bytesutil.ToBytes32(scs[0].BlockRoot), uint64(len(scs)))
		require.ErrorIs(t, err, ErrNotFound)
		require.Equal(t, 0, len(got))
	})
	t.Run("save and retrieve by slot (one)", func(t *testing.T) {
		db := setupDB(t)
		scs := generateBlobSidecars(t, 1)
		require.NoError(t, db.SaveBlobSidecar(ctx, scs))
		require.Equal(t, 1, len(scs))
		got, err := db.BlobSidecarsBySlot(ctx, scs[0].Slot)
		require.NoError(t, err)
		require.NoError(t, equalBlobSlices(scs, got))
	})
	t.Run("save and retrieve by slot (max)", func(t *testing.T) {
		db := setupDB(t)
		scs := generateBlobSidecars(t, fieldparams.MaxBlobsPerBlock)
		require.NoError(t, db.SaveBlobSidecar(ctx, scs))
		require.Equal(t, int(fieldparams.MaxBlobsPerBlock), len(scs))
		got, err := db.BlobSidecarsBySlot(ctx, scs[0].Slot)
		require.NoError(t, err)
		require.NoError(t, equalBlobSlices(scs, got))
	})
	t.Run("save and retrieve by slot, max and individually", func(t *testing.T) {
		db := setupDB(t)
		scs := generateBlobSidecars(t, fieldparams.MaxBlobsPerBlock)
		for _, sc := range scs {
			require.NoError(t, db.SaveBlobSidecar(ctx, []*ethpb.BlobSidecar{sc}))
		}
		require.Equal(t, fieldparams.MaxBlobsPerBlock, len(scs))
		got, err := db.BlobSidecarsBySlot(ctx, scs[0].Slot)
		require.NoError(t, err)
		require.NoError(t, equalBlobSlices(scs, got))
	})
	t.Run("save and retrieve valid subset by slot", func(t *testing.T) {
		db := setupDB(t)
		scs := generateBlobSidecars(t, fieldparams.MaxBlobsPerBlock)
		require.NoError(t, db.SaveBlobSidecar(ctx, scs))
		require.Equal(t, int(fieldparams.MaxBlobsPerBlock), len(scs))

		// we'll request indices 0 and 3, so make a slice with those indices for comparison
		expect := make([]*ethpb.BlobSidecar, 2)
		expect[0] = scs[0]
		expect[1] = scs[3]

		got, err := db.BlobSidecarsBySlot(ctx, scs[0].Slot, 0, 3)
		require.NoError(t, err)
		require.NoError(t, equalBlobSlices(expect, got))

		require.Equal(t, uint64(0), got[0].Index)
		require.Equal(t, uint64(3), got[1].Index)
	})
	t.Run("error for invalid index when retrieving by slot", func(t *testing.T) {
		db := setupDB(t)
		scs := generateBlobSidecars(t, fieldparams.MaxBlobsPerBlock)
		require.NoError(t, db.SaveBlobSidecar(ctx, scs))
		require.Equal(t, int(fieldparams.MaxBlobsPerBlock), len(scs))

		got, err := db.BlobSidecarsBySlot(ctx, scs[0].Slot, uint64(len(scs)))
		require.ErrorIs(t, err, ErrNotFound)
		require.Equal(t, 0, len(got))
	})
	t.Run("delete works", func(t *testing.T) {
		db := setupDB(t)
		scs := generateBlobSidecars(t, fieldparams.MaxBlobsPerBlock)
		require.NoError(t, db.SaveBlobSidecar(ctx, scs))
		require.Equal(t, int(fieldparams.MaxBlobsPerBlock), len(scs))
		got, err := db.BlobSidecarsByRoot(ctx, bytesutil.ToBytes32(scs[0].BlockRoot))
		require.NoError(t, err)
		require.NoError(t, equalBlobSlices(scs, got))
		require.NoError(t, db.DeleteBlobSidecar(ctx, bytesutil.ToBytes32(scs[0].BlockRoot)))
		got, err = db.BlobSidecarsByRoot(ctx, bytesutil.ToBytes32(scs[0].BlockRoot))
		require.ErrorIs(t, ErrNotFound, err)
		require.Equal(t, 0, len(got))
	})
	t.Run("saving blob different times", func(t *testing.T) {
		db := setupDB(t)
		scs := generateBlobSidecars(t, fieldparams.MaxBlobsPerBlock)

		for i := 0; i < fieldparams.MaxBlobsPerBlock; i++ {
			scs[i].Slot = primitives.Slot(i)
			scs[i].BlockRoot = bytesutil.PadTo([]byte{byte(i)}, 32)
			require.NoError(t, db.SaveBlobSidecar(ctx, []*ethpb.BlobSidecar{scs[i]}))
			br := bytesutil.ToBytes32(scs[i].BlockRoot)
			saved, err := db.BlobSidecarsByRoot(ctx, br)
			require.NoError(t, err)
			require.NoError(t, equalBlobSlices([]*ethpb.BlobSidecar{scs[i]}, saved))
		}
	})
	t.Run("saving a new blob for rotation (batch)", func(t *testing.T) {
		db := setupDB(t)
		scs := generateBlobSidecars(t, fieldparams.MaxBlobsPerBlock)
		require.NoError(t, db.SaveBlobSidecar(ctx, scs))
		require.Equal(t, fieldparams.MaxBlobsPerBlock, len(scs))
		oldBlockRoot := scs[0].BlockRoot
		got, err := db.BlobSidecarsByRoot(ctx, bytesutil.ToBytes32(oldBlockRoot))
		require.NoError(t, err)
		require.NoError(t, equalBlobSlices(scs, got))

		newScs := generateBlobSidecars(t, fieldparams.MaxBlobsPerBlock)
		newRetentionSlot := primitives.Slot(params.BeaconNetworkConfig().MinEpochsForBlobsSidecarsRequest.Mul(uint64(params.BeaconConfig().SlotsPerEpoch)))
		for _, sc := range newScs {
			sc.Slot = sc.Slot + newRetentionSlot
		}
		require.NoError(t, db.SaveBlobSidecar(ctx, newScs))

		_, err = db.BlobSidecarsBySlot(ctx, 100)
		require.ErrorIs(t, ErrNotFound, err)

		got, err = db.BlobSidecarsByRoot(ctx, bytesutil.ToBytes32(newScs[0].BlockRoot))
		require.NoError(t, err)
		require.NoError(t, equalBlobSlices(newScs, got))
	})
<<<<<<< HEAD
	t.Run("save multiple blobs after new rotation (individually)", func(t *testing.T) {
		db := setupDB(t)
		scs := generateBlobSidecars(t, fieldparams.MaxBlobsPerBlock)
		for _, sc := range scs {
			require.NoError(t, db.SaveBlobSidecar(ctx, []*ethpb.BlobSidecar{sc}))
		}
		got, err := db.BlobSidecarsByRoot(ctx, bytesutil.ToBytes32(scs[0].BlockRoot))
		require.NoError(t, err)
		require.NoError(t, equalBlobSlices(scs, got))

		scs = generateBlobSidecars(t, fieldparams.MaxBlobsPerBlock)
		newRetentionSlot := primitives.Slot(params.BeaconNetworkConfig().MinEpochsForBlobsSidecarsRequest.Mul(uint64(params.BeaconConfig().SlotsPerEpoch)))
		for _, sc := range scs {
			sc.Slot = sc.Slot + newRetentionSlot
		}
		for _, sc := range scs {
			require.NoError(t, db.SaveBlobSidecar(ctx, []*ethpb.BlobSidecar{sc}))
		}

		_, err = db.BlobSidecarsBySlot(ctx, 100)
		require.ErrorIs(t, ErrNotFound, err)

		got, err = db.BlobSidecarsByRoot(ctx, bytesutil.ToBytes32(scs[0].BlockRoot))
		require.NoError(t, err)
		require.NoError(t, equalBlobSlices(scs, got))
	})
	t.Run("save multiple blobs after new rotation (batch then individually)", func(t *testing.T) {
		db := setupDB(t)
		scs := generateBlobSidecars(t, fieldparams.MaxBlobsPerBlock)
		require.NoError(t, db.SaveBlobSidecar(ctx, scs))
		require.Equal(t, fieldparams.MaxBlobsPerBlock, len(scs))
		oldBlockRoot := scs[0].BlockRoot
		got, err := db.BlobSidecarsByRoot(ctx, bytesutil.ToBytes32(oldBlockRoot))
		require.NoError(t, err)
		require.NoError(t, equalBlobSlices(scs, got))

		scs = generateBlobSidecars(t, fieldparams.MaxBlobsPerBlock)
		newRetentionSlot := primitives.Slot(params.BeaconNetworkConfig().MinEpochsForBlobsSidecarsRequest.Mul(uint64(params.BeaconConfig().SlotsPerEpoch)))
		for _, sc := range scs {
			sc.Slot = sc.Slot + newRetentionSlot
		}
		for _, sc := range scs {
			require.NoError(t, db.SaveBlobSidecar(ctx, []*ethpb.BlobSidecar{sc}))
		}

		_, err = db.BlobSidecarsBySlot(ctx, 100)
		require.ErrorIs(t, ErrNotFound, err)

		got, err = db.BlobSidecarsByRoot(ctx, bytesutil.ToBytes32(scs[0].BlockRoot))
		require.NoError(t, err)
		require.NoError(t, equalBlobSlices(scs, got))
	})
	t.Run("save multiple blobs after new rotation (individually then batch)", func(t *testing.T) {
		db := setupDB(t)
		scs := generateBlobSidecars(t, fieldparams.MaxBlobsPerBlock)
		for _, sc := range scs {
			require.NoError(t, db.SaveBlobSidecar(ctx, []*ethpb.BlobSidecar{sc}))
		}
		got, err := db.BlobSidecarsByRoot(ctx, bytesutil.ToBytes32(scs[0].BlockRoot))
		require.NoError(t, err)
		require.NoError(t, equalBlobSlices(scs, got))

		scs = generateBlobSidecars(t, fieldparams.MaxBlobsPerBlock)
		newRetentionSlot := primitives.Slot(params.BeaconNetworkConfig().MinEpochsForBlobsSidecarsRequest.Mul(uint64(params.BeaconConfig().SlotsPerEpoch)))
		for _, sc := range scs {
			sc.Slot = sc.Slot + newRetentionSlot
		}
		require.NoError(t, db.SaveBlobSidecar(ctx, scs))

		_, err = db.BlobSidecarsBySlot(ctx, 100)
		require.ErrorIs(t, ErrNotFound, err)

		got, err = db.BlobSidecarsByRoot(ctx, bytesutil.ToBytes32(scs[0].BlockRoot))
		require.NoError(t, err)
		require.NoError(t, equalBlobSlices(scs, got))
=======
	t.Run("saving same blob twice", func(t *testing.T) {
		scs := generateBlobSidecars(t, 1)
		require.Equal(t, 1, len(scs))
		db := setupDB(t)
		require.NoError(t, db.SaveBlobSidecar(ctx, scs))

		saved, err := db.BlobSidecarsByRoot(ctx, bytesutil.ToBytes32(scs[0].BlockRoot))
		require.NoError(t, err)
		require.NoError(t, equalBlobSlices(scs, saved))

		require.NoError(t, db.SaveBlobSidecar(ctx, scs))
		saved, err = db.BlobSidecarsByRoot(ctx, bytesutil.ToBytes32(scs[0].BlockRoot))
		require.NoError(t, err)
		require.NoError(t, equalBlobSlices(scs, saved))
>>>>>>> c44ba9d3
	})
}

func generateBlobSidecars(t *testing.T, n uint64) []*ethpb.BlobSidecar {
	blobSidecars := make([]*ethpb.BlobSidecar, n)
	for i := uint64(0); i < n; i++ {
		blobSidecars[i] = generateBlobSidecar(t, i)
	}
	return blobSidecars
}

func generateBlobSidecar(t *testing.T, index uint64) *ethpb.BlobSidecar {
	blob := make([]byte, 131072)
	_, err := rand.Read(blob)
	require.NoError(t, err)
	kzgCommitment := make([]byte, 48)
	_, err = rand.Read(kzgCommitment)
	require.NoError(t, err)
	kzgProof := make([]byte, 48)
	_, err = rand.Read(kzgProof)
	require.NoError(t, err)

	return &ethpb.BlobSidecar{
		BlockRoot:       bytesutil.PadTo([]byte{'a'}, 32),
		Index:           index,
		Slot:            100,
		BlockParentRoot: bytesutil.PadTo([]byte{'b'}, 32),
		ProposerIndex:   101,
		Blob:            blob,
		KzgCommitment:   kzgCommitment,
		KzgProof:        kzgProof,
	}
}

func TestStore_verifySideCars(t *testing.T) {
	s := setupDB(t)
	tests := []struct {
		name  string
		scs   []*ethpb.BlobSidecar
		error string
	}{
		{name: "empty", scs: []*ethpb.BlobSidecar{}, error: "nil or empty blob sidecars"},
		{name: "too many sidecars", scs: generateBlobSidecars(t, fieldparams.MaxBlobsPerBlock+1), error: "too many sidecars: 7 > 6"},
		{name: "invalid slot", scs: []*ethpb.BlobSidecar{{Slot: 1}, {Slot: 2}}, error: "sidecar slot mismatch: 2 != 1"},
		{name: "invalid proposer index", scs: []*ethpb.BlobSidecar{{ProposerIndex: 1}, {ProposerIndex: 2}}, error: "sidecar proposer index mismatch: 2 != 1"},
		{name: "invalid root", scs: []*ethpb.BlobSidecar{{BlockRoot: []byte{1}}, {BlockRoot: []byte{2}}}, error: "sidecar root mismatch: 02 != 01"},
		{name: "invalid parent root", scs: []*ethpb.BlobSidecar{{BlockParentRoot: []byte{1}}, {BlockParentRoot: []byte{2}}}, error: "sidecar parent root mismatch: 02 != 01"},
		{name: "happy path", scs: []*ethpb.BlobSidecar{{Index: 0}, {Index: 1}}, error: ""},
	}
	for _, tt := range tests {
		t.Run(tt.name, func(t *testing.T) {
			err := s.verifySideCars(tt.scs)
			if tt.error != "" {
				require.Equal(t, tt.error, err.Error())
			} else {
				require.NoError(t, err)
			}
		})
	}
}

func TestStore_sortSidecars(t *testing.T) {
	scs := []*ethpb.BlobSidecar{
		{Index: 6},
		{Index: 4},
		{Index: 2},
		{Index: 1},
		{Index: 3},
		{Index: 5},
		{},
	}
	sortSideCars(scs)
	for i := 0; i < len(scs)-1; i++ {
		require.Equal(t, uint64(i), scs[i].Index)
	}
}

func BenchmarkStore_BlobSidecarsByRoot(b *testing.B) {
	s := setupDB(b)
	ctx := context.Background()
	require.NoError(b, s.SaveBlobSidecar(ctx, []*ethpb.BlobSidecar{
		{BlockRoot: bytesutil.PadTo([]byte{'a'}, 32), Slot: 0},
	}))

	err := s.db.Update(func(tx *bolt.Tx) error {
		bkt := tx.Bucket(blobsBucket)
		for i := 1; i < 131071; i++ {
			r := make([]byte, 32)
			_, err := rand.Read(r)
			require.NoError(b, err)
			scs := []*ethpb.BlobSidecar{
				{BlockRoot: r, Slot: primitives.Slot(i)},
			}
			k := blobSidecarKey(scs[0])
			encodedBlobSidecar, err := encode(ctx, &ethpb.BlobSidecars{Sidecars: scs})
			require.NoError(b, err)
			require.NoError(b, bkt.Put(k, encodedBlobSidecar))
		}
		return nil
	})
	require.NoError(b, err)

	require.NoError(b, s.SaveBlobSidecar(ctx, []*ethpb.BlobSidecar{
		{BlockRoot: bytesutil.PadTo([]byte{'b'}, 32), Slot: 131071},
	}))

	b.ResetTimer()
	for i := 0; i < b.N; i++ {
		_, err := s.BlobSidecarsByRoot(ctx, [32]byte{'b'})
		require.NoError(b, err)
	}
}

func Test_checkEpochsForBlobSidecarsRequestBucket(t *testing.T) {
	dbStore := setupDB(t)

	require.NoError(t, checkEpochsForBlobSidecarsRequestBucket(dbStore.db)) // First write
	require.NoError(t, checkEpochsForBlobSidecarsRequestBucket(dbStore.db)) // First check

	nConfig := params.BeaconNetworkConfig()
	nConfig.MinEpochsForBlobsSidecarsRequest = 42069
	params.OverrideBeaconNetworkConfig(nConfig)
	require.ErrorContains(t, "epochs for blobs request value in DB 4096 does not match config value 42069", checkEpochsForBlobSidecarsRequestBucket(dbStore.db))
}<|MERGE_RESOLUTION|>--- conflicted
+++ resolved
@@ -217,7 +217,6 @@
 		require.NoError(t, err)
 		require.NoError(t, equalBlobSlices(newScs, got))
 	})
-<<<<<<< HEAD
 	t.Run("save multiple blobs after new rotation (individually)", func(t *testing.T) {
 		db := setupDB(t)
 		scs := generateBlobSidecars(t, fieldparams.MaxBlobsPerBlock)
@@ -293,22 +292,21 @@
 		got, err = db.BlobSidecarsByRoot(ctx, bytesutil.ToBytes32(scs[0].BlockRoot))
 		require.NoError(t, err)
 		require.NoError(t, equalBlobSlices(scs, got))
-=======
-	t.Run("saving same blob twice", func(t *testing.T) {
-		scs := generateBlobSidecars(t, 1)
-		require.Equal(t, 1, len(scs))
-		db := setupDB(t)
-		require.NoError(t, db.SaveBlobSidecar(ctx, scs))
-
-		saved, err := db.BlobSidecarsByRoot(ctx, bytesutil.ToBytes32(scs[0].BlockRoot))
-		require.NoError(t, err)
-		require.NoError(t, equalBlobSlices(scs, saved))
-
-		require.NoError(t, db.SaveBlobSidecar(ctx, scs))
-		saved, err = db.BlobSidecarsByRoot(ctx, bytesutil.ToBytes32(scs[0].BlockRoot))
-		require.NoError(t, err)
-		require.NoError(t, equalBlobSlices(scs, saved))
->>>>>>> c44ba9d3
+		t.Run("saving same blob twice", func(t *testing.T) {
+			scs := generateBlobSidecars(t, 1)
+			require.Equal(t, 1, len(scs))
+			db := setupDB(t)
+			require.NoError(t, db.SaveBlobSidecar(ctx, scs))
+
+			saved, err := db.BlobSidecarsByRoot(ctx, bytesutil.ToBytes32(scs[0].BlockRoot))
+			require.NoError(t, err)
+			require.NoError(t, equalBlobSlices(scs, saved))
+
+			require.NoError(t, db.SaveBlobSidecar(ctx, scs))
+			saved, err = db.BlobSidecarsByRoot(ctx, bytesutil.ToBytes32(scs[0].BlockRoot))
+			require.NoError(t, err)
+			require.NoError(t, equalBlobSlices(scs, saved))
+		})
 	})
 }
 
