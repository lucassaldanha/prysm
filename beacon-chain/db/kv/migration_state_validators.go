package kv

import (
	"bytes"
	"context"

	"github.com/golang/snappy"
<<<<<<< HEAD
	ethpb "github.com/prysmaticlabs/prysm/proto/prysm/v1alpha1"
=======
>>>>>>> 0d818a57
	v1alpha1 "github.com/prysmaticlabs/prysm/proto/prysm/v1alpha1"
	"github.com/prysmaticlabs/prysm/shared/featureconfig"
	"github.com/prysmaticlabs/prysm/shared/progressutil"
	bolt "go.etcd.io/bbolt"
)

const batchSize = 10

var migrationStateValidatorsKey = []byte("migration_state_validator")

func migrateStateValidators(ctx context.Context, db *bolt.DB) error {
	migrateDB := false
	if updateErr := db.View(func(tx *bolt.Tx) error {
		mb := tx.Bucket(migrationsBucket)
		// feature flag is not enabled
		// - migration is complete, don't migrate the DB but warn that this will work as if the flag is enabled.
		// - migration is not complete, don't migrate the DB.
		if !featureconfig.Get().EnableHistoricalSpaceRepresentation {
			b := mb.Get(migrationStateValidatorsKey)
			if bytes.Equal(b, migrationCompleted) {
				log.Warning("migration of historical states already completed. The node will work as if --enable-historical-state-representation=true.")
				return nil
			} else {
				return nil
			}
		}

		// if the migration flag is enabled (checked in the above condition)
		//  and if migration is complete, don't migrate again.
		if b := mb.Get(migrationStateValidatorsKey); bytes.Equal(b, migrationCompleted) {
			return nil
		}

		// migrate flag is enabled and DB is not migrated yet
		migrateDB = true
		return nil
	}); updateErr != nil {
		log.WithError(updateErr).Errorf("could not migrate bucket: %s", stateBucket)
		return updateErr
	}

	// do not migrate the DB
	if !migrateDB {
		return nil
	}

	log.Infof("Performing a one-time migration to a more efficient database schema for %s. It will take few minutes", stateBucket)

	// get all the keys to migrate
	var keys [][]byte
	if err := db.Update(func(tx *bolt.Tx) error {
		stateBkt := tx.Bucket(stateBucket)
		if stateBkt == nil {
			return nil
		}
		k, err := stateBucketKeys(stateBkt)
		if err != nil {
			return err
		}
		keys = k
		return nil
	}); err != nil {
		return err
	}
	log.Infof("total keys = %d", len(keys))

	// prepare the progress bar with the total count of the keys to migrate
	bar := progressutil.InitializeProgressBar(len(keys), "Migrating state validators to new schema.")

	batchNo := 0
	for batchIndex := 0; batchIndex < len(keys); batchIndex += batchSize {
		if err := db.Update(func(tx *bolt.Tx) error {
			//create the source and destination buckets
			stateBkt := tx.Bucket(stateBucket)
			if stateBkt == nil {
				return nil
			}
			valBkt := tx.Bucket(stateValidatorsBucket)
			if valBkt == nil {
				return nil
			}
			indexBkt := tx.Bucket(blockRootValidatorHashesBucket)
			if indexBkt == nil {
				return nil
			}

<<<<<<< HEAD
	// for each of the state in the stateBucket, do the migration.
	ctx := context.Background()
	c := stateBkt.Cursor()
	for k, v := c.First(); k != nil; k, v = c.Next() {
		state := &ethpb.BeaconState{}
		if decodeErr := decode(ctx, v, state); decodeErr != nil {
			return decodeErr
		}
=======
			// migrate the key values for this batch
			cursor := stateBkt.Cursor()
			count := 0
			index := batchIndex
			for _, v := cursor.Seek(keys[index]); count < batchSize && index < len(keys); _, v = cursor.Next() {
				state := &v1alpha1.BeaconState{}
				if decodeErr := decode(ctx, v, state); decodeErr != nil {
					return decodeErr
				}
>>>>>>> 0d818a57

				// no validators in state to migrate
				if len(state.Validators) == 0 {
					continue
				}

				// move all the validators in this state registry out to a new bucket.
				var validatorKeys []byte
				for _, val := range state.Validators {
					valBytes, encodeErr := encode(ctx, val)
					if encodeErr != nil {
						return encodeErr
					}

					// create the unique hash for that validator entry.
					hash, hashErr := val.HashTreeRoot()
					if hashErr != nil {
						return hashErr
					}

					// add the validator in the stateValidatorsBucket, if it is not present.
					if valEntry := valBkt.Get(hash[:]); valEntry == nil {
						if putErr := valBkt.Put(hash[:], valBytes); putErr != nil {
							return putErr
						}
					}

					// note down the pointer of the stateValidatorsBucket.
					validatorKeys = append(validatorKeys, hash[:]...)
				}

				// add the validator entry keys for a given block root.
				compValidatorKeys := snappy.Encode(nil, validatorKeys)
				idxErr := indexBkt.Put(keys[index], compValidatorKeys)
				if idxErr != nil {
					return idxErr
				}

				// zero the validator entries in BeaconState object .
				state.Validators = make([]*v1alpha1.Validator, 0)
				stateBytes, encodeErr := encode(ctx, state)
				if encodeErr != nil {
					return encodeErr
				}
				if stateErr := stateBkt.Put(keys[index], stateBytes); stateErr != nil {
					return stateErr
				}
				count++
				index++

				if barErr := bar.Add(1); barErr != nil {
					return barErr
				}
			}

			return nil
		}); err != nil {
			return err
		}
		batchNo++
	}

	// set the migration entry to done
	if err := db.Update(func(tx *bolt.Tx) error {
		mb := tx.Bucket(migrationsBucket)
		if mb == nil {
			return nil
		}
		return mb.Put(migrationStateValidatorsKey, migrationCompleted)
	}); err != nil {
		return err
	}
	log.Infof("migration done for bucket %s.", stateBucket)
	return nil
}

func stateBucketKeys(stateBucket *bolt.Bucket) ([][]byte, error) {
	var keys [][]byte
	if err := stateBucket.ForEach(func(pubKey, v []byte) error {
		keys = append(keys, pubKey)
		return nil
	}); err != nil {
		return nil, err
	}
	return keys, nil
}<|MERGE_RESOLUTION|>--- conflicted
+++ resolved
@@ -5,10 +5,6 @@
 	"context"
 
 	"github.com/golang/snappy"
-<<<<<<< HEAD
-	ethpb "github.com/prysmaticlabs/prysm/proto/prysm/v1alpha1"
-=======
->>>>>>> 0d818a57
 	v1alpha1 "github.com/prysmaticlabs/prysm/proto/prysm/v1alpha1"
 	"github.com/prysmaticlabs/prysm/shared/featureconfig"
 	"github.com/prysmaticlabs/prysm/shared/progressutil"
@@ -95,16 +91,6 @@
 				return nil
 			}
 
-<<<<<<< HEAD
-	// for each of the state in the stateBucket, do the migration.
-	ctx := context.Background()
-	c := stateBkt.Cursor()
-	for k, v := c.First(); k != nil; k, v = c.Next() {
-		state := &ethpb.BeaconState{}
-		if decodeErr := decode(ctx, v, state); decodeErr != nil {
-			return decodeErr
-		}
-=======
 			// migrate the key values for this batch
 			cursor := stateBkt.Cursor()
 			count := 0
@@ -114,7 +100,6 @@
 				if decodeErr := decode(ctx, v, state); decodeErr != nil {
 					return decodeErr
 				}
->>>>>>> 0d818a57
 
 				// no validators in state to migrate
 				if len(state.Validators) == 0 {
