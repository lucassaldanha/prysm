--- conflicted
+++ resolved
@@ -107,7 +107,6 @@
         "SignedBlindedBeaconBlockBellatrix",
         "BlindedBeaconBlockBellatrix",
         "BlindedBeaconBlockBodyBellatrix",
-<<<<<<< HEAD
         "SignedBeaconBlockWithBlobKZGs",
         "BeaconBlockWithBlobKZGs",
         "BeaconBlockBodyWithBlobKZGs",
@@ -116,8 +115,6 @@
         "Blob",
         "BlobsSidecar",
         "SignedBlobsSidecar",
-    ],
-=======
         "SignedValidatorRegistrationV1",
         "ValidatorRegistrationV1",
         "Withdrawal", 
@@ -125,7 +122,6 @@
         "SignedBLSToExecutionChange",
         "BuilderBid"
          ],
->>>>>>> 616cfd33
 )
 
 go_proto_library(
