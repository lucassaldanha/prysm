--- conflicted
+++ resolved
@@ -16,19 +16,11 @@
 
 rules_pkg_dependencies()
 
-<<<<<<< HEAD
-HERMETIC_CC_TOOLCHAIN_VERSION = "v2.0.0-rc2"
-
-http_archive(
-    name = "hermetic_cc_toolchain",
-    sha256 = "40dff82816735e631e8bd51ede3af1c4ed1ad4646928ffb6a0e53e228e55738c",
-=======
 HERMETIC_CC_TOOLCHAIN_VERSION = "v2.0.0"
 
 http_archive(
     name = "hermetic_cc_toolchain",
     sha256 = "57f03a6c29793e8add7bd64186fc8066d23b5ffd06fe9cc6b0b8c499914d3a65",
->>>>>>> a1904405
     urls = [
         "https://mirror.bazel.build/github.com/uber/hermetic_cc_toolchain/releases/download/{0}/hermetic_cc_toolchain-{0}.tar.gz".format(HERMETIC_CC_TOOLCHAIN_VERSION),
         "https://github.com/uber/hermetic_cc_toolchain/releases/download/{0}/hermetic_cc_toolchain-{0}.tar.gz".format(HERMETIC_CC_TOOLCHAIN_VERSION),
@@ -39,22 +31,11 @@
 
 zig_toolchains()
 
-<<<<<<< HEAD
-# Register zig sdk toolchains with support for Ubuntu 20.04.
-=======
 # Register zig sdk toolchains with support for Ubuntu 20.04 (Focal Fossa) which has an EOL date of April, 2025.
->>>>>>> a1904405
 # For ubuntu glibc support, see https://launchpad.net/ubuntu/+source/glibc
 register_toolchains(
     "@zig_sdk//toolchain:linux_amd64_gnu.2.31",
     "@zig_sdk//toolchain:linux_arm64_gnu.2.31",
-<<<<<<< HEAD
-    "@zig_sdk//toolchain:darwin_amd64",
-    "@zig_sdk//toolchain:darwin_arm64",
-    "@zig_sdk//toolchain:windows_amd64",
-)
-
-=======
     # Hermetic cc toolchain is not yet supported on darwin. Sysroot needs to be provided.
     # See https://github.com/uber/hermetic_cc_toolchain#osx-sysroot
     #    "@zig_sdk//toolchain:darwin_amd64",
@@ -67,12 +48,9 @@
 
 configure_nonhermetic_darwin()
 
->>>>>>> a1904405
 load("@prysm//tools/cross-toolchain:prysm_toolchains.bzl", "configure_prysm_toolchains")
 
 configure_prysm_toolchains()
-
-load("@bazel_tools//tools/build_defs/repo:http.bzl", "http_archive")
 
 http_archive(
     name = "bazel_skylib",
@@ -426,9 +404,6 @@
     shallow_since = "1617835118 -0700",
 )
 
-# Group the sources of the library so that CMake rule have access to it
-all_content = """filegroup(name = "all", srcs = glob(["**"]), visibility = ["//visibility:public"])"""
-
 # External dependencies
 
 http_archive(
